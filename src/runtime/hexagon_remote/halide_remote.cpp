extern "C" {

#include "bin/src/halide_hexagon_remote.h"
#include <sys/mman.h>
#include <memory.h>
#include <stdlib.h>
#include <stdio.h>
#include <dlfcn.h>
#include <sys/types.h>
#include <sys/stat.h>
#include <fcntl.h>

#include "HAP_farf.h"
#include "HAP_power.h"

}

#include "elf.h"
#include "../HalideRuntime.h"
#include "log.h"

typedef halide_hexagon_remote_handle_t handle_t;
typedef halide_hexagon_remote_buffer buffer;

Log global_log(1024 * 1024);

void log_printf(const char *fmt, ...) {
    char message[1024] = { 0, };
    va_list ap;
    va_start(ap, fmt);
    int message_size = vsnprintf(message, sizeof(message) - 1, fmt, ap);
    va_end(ap);
    global_log.write(message, message_size);
}

extern "C" {

// This is a basic implementation of the Halide runtime for Hexagon.
void halide_print(void *user_context, const char *str) {
    log_printf("%s", str);
}

void halide_error(void *user_context, const char *str) {
    halide_print(user_context, str);
}

void *halide_malloc(void *user_context, size_t x) {
    return memalign(128, x);
}

void halide_free(void *user_context, void *ptr) {
    free(ptr);
}

int halide_do_task(void *user_context, halide_task_t f, int idx,
                   uint8_t *closure) {
    return f(user_context, idx, closure);
}

int halide_do_par_for(void *user_context, halide_task_t f,
                      int min, int size, uint8_t *closure) {
    for (int x = min; x < min + size; x++) {
        int result = halide_do_task(user_context, f, x, closure);
        if (result) {
            return result;
        }
    }
    return 0;
}

void *halide_get_symbol(const char *name) {
    return dlsym(RTLD_DEFAULT, name);
}

void *halide_load_library(const char *name) {
    return dlopen(name, RTLD_LAZY);
}

void *halide_get_library_symbol(void *lib, const char *name) {
    return dlsym(lib, name);
}

typedef int (*set_runtime_t)(halide_malloc_t user_malloc,
                             halide_free_t custom_free,
                             halide_print_t print,
                             halide_error_handler_t error_handler,
                             halide_do_par_for_t do_par_for,
                             halide_do_task_t do_task,
                             void *(*)(const char *),
                             void *(*)(const char *),
                             void *(*)(void *, const char *));

int context_count = 0;

int halide_hexagon_remote_initialize_kernels(const unsigned char *code, int codeLen,
                                             handle_t *module_ptr) {
    void *lib = fake_dlopen_mem(code, codeLen);
    if (!lib) {
        log_printf("dlopen failed (%s)\n", dlerror());
        return -1;
    }

    // Initialize the runtime. The Hexagon runtime can't call any
    // system functions (because we can't link them), so we put all
    // the implementations that need to do so here, and pass poiners
    // to them in here.
    set_runtime_t set_runtime = (set_runtime_t)fake_dlsym(lib, "halide_noos_set_runtime");
    if (!set_runtime) {
<<<<<<< HEAD
        fake_dlclose(lib);
        halide_print(NULL, "halide_noos_set_runtime not found in shared object");
=======
        dlclose(lib);
        log_printf("halide_noos_set_runtime not found in shared object\n");
>>>>>>> f1b5ad9b
        return -1;
    }

    int result = set_runtime(halide_malloc,
                             halide_free,
                             halide_print,
                             halide_error,
                             halide_do_par_for,
                             halide_do_task,
                             halide_get_symbol,
                             halide_load_library,
                             halide_get_library_symbol);
    if (result != 0) {
<<<<<<< HEAD
        fake_dlclose(lib);
        halide_print(NULL, "set_runtime failed");
=======
        dlclose(lib);
        log_printf("set_runtime failed (%d)\n", result);
>>>>>>> f1b5ad9b
        return result;
    }
    *module_ptr = reinterpret_cast<handle_t>(lib);

    if (context_count == 0) {
        HAP_power_request_t request;

        request.type = HAP_power_set_apptype;
        request.apptype = HAP_POWER_COMPUTE_CLIENT_CLASS;
        int retval = HAP_power_set(NULL, &request);
        if (0 != retval) {
            log_printf("HAP_power_set(HAP_power_set_apptype) failed (%d)\n", retval);
            return -1;
        }

        request.type = HAP_power_set_HVX;
        request.hvx.power_up = TRUE;
        retval = HAP_power_set(NULL, &request);
        if (0 != retval) {
            log_printf("HAP_power_set(HAP_power_set_HVX) failed (%d)\n", retval);
            return -1;
        }

        request.type = HAP_power_set_mips_bw;
        request.mips_bw.set_mips = TRUE;
        request.mips_bw.mipsPerThread = 500;
        request.mips_bw.mipsTotal = 1000;
        request.mips_bw.set_bus_bw = TRUE;
        request.mips_bw.bwBytePerSec = static_cast<uint64_t>(12000) * 1000000;
        request.mips_bw.busbwUsagePercentage = 100;
        request.mips_bw.set_latency = TRUE;
        request.mips_bw.latency = 1;
        retval = HAP_power_set(NULL, &request);
        if (0 != retval) {
            log_printf("HAP_power_set(HAP_power_set_mips_bw) failed (%d)\n", retval);
            return -1;
        }
    }

    context_count++;

    return 0;
}

handle_t halide_hexagon_remote_get_symbol(handle_t module_ptr, const char* name, int nameLen) {
    return reinterpret_cast<handle_t>(fake_dlsym(reinterpret_cast<void*>(module_ptr), name));
}

int halide_hexagon_remote_run(handle_t module_ptr, handle_t function,
                              const buffer *input_buffersPtrs, int input_buffersLen,
                              buffer *output_buffersPtrs, int output_buffersLen,
                              const buffer *input_scalarsPtrs, int input_scalarsLen) {
    // Get a pointer to the argv version of the pipeline.
    typedef int (*pipeline_argv_t)(void **);
    pipeline_argv_t pipeline = reinterpret_cast<pipeline_argv_t>(function);

    // Construct a list of arguments. This is only part of a
    // buffer_t. We know that the only field of buffer_t that the
    // generated code should access is the host field (any other
    // fields should be passed as their own scalar parameters) so we
    // can just make this dummy buffer_t type.
    struct buffer_t {
        uint64_t dev;
        uint8_t* host;
    };
    void **args = (void **)__builtin_alloca((input_buffersLen + input_scalarsLen + output_buffersLen) * sizeof(void *));
    buffer_t *buffers = (buffer_t *)__builtin_alloca((input_buffersLen + output_buffersLen) * sizeof(buffer_t));

    void **next_arg = &args[0];
    buffer_t *next_buffer_t = &buffers[0];
    // Input buffers come first.
    for (int i = 0; i < input_buffersLen; i++, next_arg++, next_buffer_t++) {
        next_buffer_t->host = input_buffersPtrs[i].data;
        *next_arg = next_buffer_t;
    }
    // Output buffers are next.
    for (int i = 0; i < output_buffersLen; i++, next_arg++, next_buffer_t++) {
        next_buffer_t->host = output_buffersPtrs[i].data;
        *next_arg = next_buffer_t;
    }
    // Input scalars are last.
    for (int i = 0; i < input_scalarsLen; i++, next_arg++) {
        *next_arg = input_scalarsPtrs[i].data;
    }

    // Call the pipeline and return the result.
    return pipeline(args);
}

int halide_hexagon_remote_poll_log(char *out, int size, int *read_size) {
    // Leave room for appending a null terminator.
    *read_size = global_log.read(out, size - 1);
    out[*read_size - 1] = 0;
    return 0;
}

int halide_hexagon_remote_release_kernels(handle_t module_ptr, int codeLen) {
    fake_dlclose(reinterpret_cast<void*>(module_ptr));

    if (context_count-- == 0) {
        HAP_power_request(0, 0, -1);
    }

    return 0;
}

}  // extern "C"<|MERGE_RESOLUTION|>--- conflicted
+++ resolved
@@ -106,13 +106,8 @@
     // to them in here.
     set_runtime_t set_runtime = (set_runtime_t)fake_dlsym(lib, "halide_noos_set_runtime");
     if (!set_runtime) {
-<<<<<<< HEAD
         fake_dlclose(lib);
-        halide_print(NULL, "halide_noos_set_runtime not found in shared object");
-=======
-        dlclose(lib);
         log_printf("halide_noos_set_runtime not found in shared object\n");
->>>>>>> f1b5ad9b
         return -1;
     }
 
@@ -126,13 +121,8 @@
                              halide_load_library,
                              halide_get_library_symbol);
     if (result != 0) {
-<<<<<<< HEAD
         fake_dlclose(lib);
-        halide_print(NULL, "set_runtime failed");
-=======
-        dlclose(lib);
         log_printf("set_runtime failed (%d)\n", result);
->>>>>>> f1b5ad9b
         return result;
     }
     *module_ptr = reinterpret_cast<handle_t>(lib);
