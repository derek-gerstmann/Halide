#include "HalideRuntimeCuda.h"
#include "device_buffer_utils.h"
#include "device_interface.h"
#include "printer.h"
#include "mini_cuda.h"
#include "scoped_spin_lock.h"
#include "scoped_mutex_lock.h"

#define INLINE inline __attribute__((always_inline))

namespace Halide { namespace Runtime { namespace Internal { namespace Cuda {

// Define the function pointers for the CUDA API.
#define CUDA_FN(ret, fn, args) WEAK ret (CUDAAPI *fn)args;
#define CUDA_FN_OPTIONAL(ret, fn, args) WEAK ret (CUDAAPI *fn)args;
#define CUDA_FN_3020(ret, fn, fn_3020, args) WEAK ret (CUDAAPI *fn)args;
#define CUDA_FN_4000(ret, fn, fn_4000, args) WEAK ret (CUDAAPI *fn)args;
#include "cuda_functions.h"
#undef CUDA_FN
#undef CUDA_FN_OPTIONAL
#undef CUDA_FN_3020
#undef CUDA_FN_4000

// The default implementation of halide_cuda_get_symbol attempts to load
// the CUDA shared library/DLL, and then get the symbol from it.
WEAK void *lib_cuda = NULL;
volatile int WEAK lib_cuda_lock = 0;

extern "C" WEAK void *halide_cuda_get_symbol(void *user_context, const char *name) {
    // Only try to load the library if we can't already get the symbol
    // from the library. Even if the library is NULL, the symbols may
    // already be available in the process.
    void *symbol = halide_get_library_symbol(lib_cuda, name);
    if (symbol) {
        return symbol;
    }

    const char *lib_names[] = {
#ifdef WINDOWS
        "nvcuda.dll",
#else
        "libcuda.so",
        "libcuda.dylib",
        "/Library/Frameworks/CUDA.framework/CUDA",
#endif
    };
    for (size_t i = 0; i < sizeof(lib_names) / sizeof(lib_names[0]); i++) {
        lib_cuda = halide_load_library(lib_names[i]);
        if (lib_cuda) {
            debug(user_context) << "    Loaded CUDA runtime library: " << lib_names[i] << "\n";
            break;
        }
    }

    return halide_get_library_symbol(lib_cuda, name);
}

template <typename T>
INLINE T get_cuda_symbol(void *user_context, const char *name, bool optional = false) {
    T s = (T)halide_cuda_get_symbol(user_context, name);
    if (!optional && !s) {
        error(user_context) << "CUDA API not found: " << name << "\n";
    }
    return s;
}

// Load a CUDA shared object/dll and get the CUDA API function pointers from it.
WEAK void load_libcuda(void *user_context) {
    debug(user_context) << "    load_libcuda (user_context: " << user_context << ")\n";
    halide_assert(user_context, cuInit == NULL);

    #define CUDA_FN(ret, fn, args) fn = get_cuda_symbol<ret (CUDAAPI *)args>(user_context, #fn);
    #define CUDA_FN_OPTIONAL(ret, fn, args) fn = get_cuda_symbol<ret (CUDAAPI *)args>(user_context, #fn, true);
    #define CUDA_FN_3020(ret, fn, fn_3020, args) fn = get_cuda_symbol<ret (CUDAAPI *)args>(user_context, #fn_3020);
    #define CUDA_FN_4000(ret, fn, fn_4000, args) fn = get_cuda_symbol<ret (CUDAAPI *)args>(user_context, #fn_4000);
    #include "cuda_functions.h"
    #undef CUDA_FN
    #undef CUDA_FN_OPTIONAL
    #undef CUDA_FN_3020
    #undef CUDA_FN_4000
}

// Call load_libcuda() if CUDA library has not been loaded.
// This function is thread safe.
// Note that initialization might fail. The caller can detect such failure by checking whether cuInit is NULL.
WEAK void ensure_libcuda_init(void *user_context) {
    ScopedSpinLock spinlock(&lib_cuda_lock);
    if (!cuInit) {
        load_libcuda(user_context);
    }
}

extern WEAK halide_device_interface_t cuda_device_interface;

WEAK const char *get_error_name(CUresult error);
WEAK CUresult create_cuda_context(void *user_context, CUcontext *ctx);

// A cuda context defined in this module with weak linkage
CUcontext WEAK context = 0;
// This lock protexts the above context variable.
WEAK halide_mutex context_lock;

// A free list, used when allocations are being cached.
WEAK struct FreeListItem {
    CUdeviceptr ptr;
    CUcontext ctx;
    CUstream stream;
    size_t size;
    FreeListItem *next;
} *free_list = 0;
WEAK halide_mutex free_list_lock;

}}}} // namespace Halide::Runtime::Internal::Cuda

using namespace Halide::Runtime::Internal;
using namespace Halide::Runtime::Internal::Cuda;

extern "C" {

// The default implementation of halide_cuda_acquire_context uses the global
// pointers above, and serializes access with a spin lock.
// Overriding implementations of acquire/release must implement the following
// behavior:
// - halide_cuda_acquire_context should always store a valid context/command
//   queue in ctx/q, or return an error code.
// - A call to halide_cuda_acquire_context is followed by a matching call to
//   halide_cuda_release_context. halide_cuda_acquire_context should block while a
//   previous call (if any) has not yet been released via halide_cuda_release_context.
WEAK int halide_cuda_acquire_context(void *user_context, CUcontext *ctx, bool create = true) {
    // TODO: Should we use a more "assertive" assert? these asserts do
    // not block execution on failure.
    halide_assert(user_context, ctx != NULL);

    // If the context has not been initialized, initialize it now.
    halide_assert(user_context, &context != NULL);

    // Note that this null-check of the context is *not* locked with
    // respect to device_release, so we may get a non-null context
    // that's in the process of being destroyed. Things will go badly
    // in general if you call device_release while other Halide code
    // is running though.
    CUcontext local_val = context;
    if (local_val == NULL) {
        if (!create) {
            *ctx = NULL;
            return 0;
        }

        {
            ScopedMutexLock spinlock(&context_lock);
            local_val = context;
            if (local_val == NULL) {
                CUresult error = create_cuda_context(user_context, &local_val);
                if (error != CUDA_SUCCESS) {
                    return error;
                }
            }
            // Normally in double-checked locking you need a release
            // fence here that synchronizes with an acquire fence
            // above to ensure context is fully constructed before
            // assigning to the global, but there's no way that
            // create_cuda_context can access the "context" global, so
            // we should be OK just storing to it here.
            context = local_val;
        }  // spinlock
    }

    *ctx = local_val;
    return 0;
}

WEAK int halide_cuda_release_context(void *user_context) {
    return 0;
}

// Return the stream to use for executing kernels and synchronization. Only called
// for versions of cuda which support streams. Default is to use the main stream
// for the context (NULL stream). The context is passed in for convenience, but
// any sort of scoping must be handled by that of the
// halide_cuda_acquire_context/halide_cuda_release_context pair, not this call.
WEAK int halide_cuda_get_stream(void *user_context, CUcontext ctx, CUstream *stream) {
    // There are two default streams we could use. stream 0 is fully
    // synchronous. stream 2 gives a separate non-blocking stream per
    // thread.
    *stream = 0;
    return 0;
}

} // extern "C"

namespace Halide { namespace Runtime { namespace Internal { namespace Cuda {

// Helper object to acquire and release the cuda context.
class Context {
    void *user_context;

public:
    CUcontext context;
    int error;

    // Constructor sets 'error' if any occurs.
    INLINE Context(void *user_context) : user_context(user_context),
                                         context(NULL),
                                         error(CUDA_SUCCESS) {
#ifdef DEBUG_RUNTIME
        halide_start_clock(user_context);
#endif
        error = halide_cuda_acquire_context(user_context, &context);
        if (error != 0) {
            return;
        }

        // The default acquire_context loads libcuda as a
        // side-effect. However, if acquire_context has been
        // overridden, we may still need to load libcuda
        ensure_libcuda_init(user_context);

        halide_assert(user_context, context != NULL);
        halide_assert(user_context, cuInit != NULL);

        error = cuCtxPushCurrent(context);
    }

    INLINE ~Context() {
<<<<<<< HEAD
        CUcontext old;
        cuCtxPopCurrent(&old);
=======
        if (error == 0) {
            CUcontext old;
            cuCtxPopCurrent(&old);
        }
>>>>>>> 9bbcb6b4

        halide_cuda_release_context(user_context);
    }
};

// Halide allocates a device API controlled pointer slot as part of
// each compiled module. The slot is used to store information to
// avoid having to reload/recompile kernel code on each call into a
// Halide filter. The cuda runtime uses this pointer to maintain a
// linked list of contexts into which the module has been loaded.
//
// A global list of all registered filters is also kept so all modules
// loaded on a given context can be unloaded and removed from the list
// when halide_device_release is called on a specific context.
//
// The registered_filters struct is not freed as it is pointed to by the
// Halide generated code. The module_state structs are freed.

struct module_state {
    CUcontext context;
    CUmodule module;
    module_state *next;
};

struct registered_filters {
    module_state *modules;
    registered_filters *next;
};
WEAK registered_filters *filters_list = NULL;
// This spinlock protects the above filters_list.
WEAK halide_mutex filters_list_lock;

WEAK module_state *find_module_for_context(const registered_filters *filters, CUcontext ctx) {
    module_state *modules = filters->modules;
    while (modules != NULL) {
        if (modules->context == ctx) {
            return modules;
        }
        modules = modules->next;
    }
    return NULL;
}

WEAK CUresult create_cuda_context(void *user_context, CUcontext *ctx) {
    // Initialize CUDA
    ensure_libcuda_init(user_context);
    if (!cuInit) {
        error(user_context) << "Could not find cuda system libraries";
        return CUDA_ERROR_FILE_NOT_FOUND;
    }

    CUresult err = cuInit(0);
    if (err != CUDA_SUCCESS) {
        error(user_context) << "CUDA: cuInit failed: "
                            << get_error_name(err);
        return err;
    }

    // Make sure we have a device
    int deviceCount = 0;
    err = cuDeviceGetCount(&deviceCount);
    if (err != CUDA_SUCCESS) {
        error(user_context) << "CUDA: cuGetDeviceCount failed: "
                            << get_error_name(err);
        return err;
    }

    if (deviceCount <= 0) {
        halide_error(user_context, "CUDA: No devices available");
        return CUDA_ERROR_NO_DEVICE;
    }

    int device = halide_get_gpu_device(user_context);
    if (device == -1 && deviceCount == 1) {
        device = 0;
    } else if (device == -1) {
        debug(user_context) << "CUDA: Multiple CUDA devices detected. Selecting the one with the most cores.\n";
        int best_core_count = 0;
        for (int i = 0; i < deviceCount; i++) {
            CUdevice dev;
            CUresult status = cuDeviceGet(&dev, i);
            if (status != CUDA_SUCCESS) {
                debug(user_context) << "      Failed to get device " << i << "\n";
                continue;
            }
            int core_count = 0;
            status = cuDeviceGetAttribute(&core_count, CU_DEVICE_ATTRIBUTE_MULTIPROCESSOR_COUNT, dev);
            debug(user_context) << "      Device " << i << " has " << core_count << " cores\n";
            if (status != CUDA_SUCCESS) {
                continue;
            }
            if (core_count >= best_core_count) {
                device = i;
                best_core_count = core_count;
            }
        }
    }

    // Get device
    CUdevice dev;
    CUresult status = cuDeviceGet(&dev, device);
    if (status != CUDA_SUCCESS) {
        halide_error(user_context, "CUDA: Failed to get device\n");
        return status;
    }

    debug(user_context) <<  "    Got device " << dev << "\n";

    // Dump device attributes
    #ifdef DEBUG_RUNTIME
    {
        char name[256];
        name[0] = 0;
        err = cuDeviceGetName(name, 256, dev);
        debug(user_context) << "      " << name << "\n";

        if (err != CUDA_SUCCESS) {
            error(user_context) << "CUDA: cuDeviceGetName failed: "
                                << get_error_name(err);
            return err;
        }

        size_t memory = 0;
        err = cuDeviceTotalMem(&memory, dev);
        debug(user_context) << "      total memory: " << (int)(memory >> 20) << " MB\n";

        if (err != CUDA_SUCCESS) {
            error(user_context) << "CUDA: cuDeviceTotalMem failed: "
                                << get_error_name(err);
            return err;
        }

        // Declare variables for other state we want to query.
        int max_threads_per_block = 0, warp_size = 0, num_cores = 0;
        int max_block_size[] = {0, 0, 0};
        int max_grid_size[] = {0, 0, 0};
        int max_shared_mem = 0, max_constant_mem = 0;
        int cc_major = 0, cc_minor = 0;

        struct {int *dst; CUdevice_attribute attr;} attrs[] = {
            {&max_threads_per_block, CU_DEVICE_ATTRIBUTE_MAX_THREADS_PER_BLOCK},
            {&warp_size,             CU_DEVICE_ATTRIBUTE_WARP_SIZE},
            {&num_cores,             CU_DEVICE_ATTRIBUTE_MULTIPROCESSOR_COUNT},
            {&max_block_size[0],     CU_DEVICE_ATTRIBUTE_MAX_BLOCK_DIM_X},
            {&max_block_size[1],     CU_DEVICE_ATTRIBUTE_MAX_BLOCK_DIM_Y},
            {&max_block_size[2],     CU_DEVICE_ATTRIBUTE_MAX_BLOCK_DIM_Z},
            {&max_grid_size[0],      CU_DEVICE_ATTRIBUTE_MAX_GRID_DIM_X},
            {&max_grid_size[1],      CU_DEVICE_ATTRIBUTE_MAX_GRID_DIM_Y},
            {&max_grid_size[2],      CU_DEVICE_ATTRIBUTE_MAX_GRID_DIM_Z},
            {&max_shared_mem,        CU_DEVICE_ATTRIBUTE_SHARED_MEMORY_PER_BLOCK},
            {&max_constant_mem,      CU_DEVICE_ATTRIBUTE_TOTAL_CONSTANT_MEMORY},
            {&cc_major,              CU_DEVICE_ATTRIBUTE_COMPUTE_CAPABILITY_MAJOR},
            {&cc_minor,              CU_DEVICE_ATTRIBUTE_COMPUTE_CAPABILITY_MINOR},
            {NULL,                   CU_DEVICE_ATTRIBUTE_MAX}};

        // Do all the queries.
        for (int i = 0; attrs[i].dst; i++) {
            err = cuDeviceGetAttribute(attrs[i].dst, attrs[i].attr, dev);
            if (err != CUDA_SUCCESS) {
                error(user_context)
                    << "CUDA: cuDeviceGetAttribute failed ("
                    << get_error_name(err)
                    << ") for attribute " << (int)attrs[i].attr;
                return err;
            }
        }

        // threads per core is a function of the compute capability
        int threads_per_core = (cc_major == 1 ? 8 :
                                cc_major == 2 ? (cc_minor == 0 ? 32 : 48) :
                                cc_major == 3 ? 192 :
                                cc_major == 5 ? 128 :
                                cc_major == 6 ? (cc_minor == 0 ? 64 : 128) :
                                cc_major == 7 ? 64 : 0);

        debug(user_context)
            << "      max threads per block: " << max_threads_per_block << "\n"
            << "      warp size: " << warp_size << "\n"
            << "      max block size: " << max_block_size[0]
            << " " << max_block_size[1] << " " << max_block_size[2] << "\n"
            << "      max grid size: " << max_grid_size[0]
            << " " << max_grid_size[1] << " " << max_grid_size[2] << "\n"
            << "      max shared memory per block: " << max_shared_mem << "\n"
            << "      max constant memory per block: " << max_constant_mem << "\n"
            << "      compute capability " << cc_major << "." << cc_minor << "\n"
            << "      cuda cores: " << num_cores << " x " << threads_per_core
            << " = " << num_cores * threads_per_core << "\n";
    }
    #endif

    // Create context
    debug(user_context) <<  "    cuCtxCreate " << dev << " -> ";
    err = cuCtxCreate(ctx, 0, dev);
    if (err != CUDA_SUCCESS) {
        debug(user_context) << get_error_name(err) << "\n";
        error(user_context) << "CUDA: cuCtxCreate failed: "
                            << get_error_name(err);
        return err;
    } else {
        unsigned int version = 0;
        cuCtxGetApiVersion(*ctx, &version);
        debug(user_context) << *ctx << "(" << version << ")\n";
    }
    // Creation automatically pushes the context, but we'll pop to allow the caller
    // to decide when to push.
    CUcontext dummy;
    err = cuCtxPopCurrent(&dummy);
    if (err != CUDA_SUCCESS) {
      error(user_context) << "CUDA: cuCtxPopCurrent failed: "
                          << get_error_name(err);
      return err;
    }

    return CUDA_SUCCESS;
}

// This feature may be useful during CUDA backend or runtime
// development. It does not seem to find many errors in general Halide
// use and causes false positives in at least one environment, where
// it prevents using debug mode with cuda.
#define ENABLE_POINTER_VALIDATION 0

WEAK bool validate_device_pointer(void *user_context, halide_buffer_t* buf, size_t size=0) {
// The technique using cuPointerGetAttribute and CU_POINTER_ATTRIBUTE_CONTEXT
// requires unified virtual addressing is enabled and that is not the case
// for 32-bit processes on Mac OS X. So for now, as a total hack, just return true
// in 32-bit. This could of course be wrong the other way for cards that only
// support 32-bit addressing in 64-bit processes, but I expect those cards do not
// support unified addressing at all.
// TODO: figure out a way to validate pointers in all cases if strictly necessary.
#if defined(BITS_32) || !ENABLE_POINTER_VALIDATION
    return true;
#else
    if (buf->device == 0)
        return true;

    CUdeviceptr dev_ptr = (CUdeviceptr)buf->device;

    CUcontext ctx;
    CUresult result = cuPointerGetAttribute(&ctx, CU_POINTER_ATTRIBUTE_CONTEXT, dev_ptr);
    if (result != CUDA_SUCCESS) {
        error(user_context) << "Bad device pointer " << (void *)dev_ptr
                            << ": cuPointerGetAttribute returned "
                            << get_error_name(result);
        return false;
    }
    return true;
#endif
}

}}}} // namespace Halide::Runtime::Internal

extern "C" {
WEAK int halide_cuda_initialize_kernels(void *user_context, void **state_ptr, const char* ptx_src, int size) {
    debug(user_context) << "CUDA: halide_cuda_initialize_kernels (user_context: " << user_context
                        << ", state_ptr: " << state_ptr
                        << ", ptx_src: " << (void *)ptx_src
                        << ", size: " << size << "\n";

    Context ctx(user_context);
    if (ctx.error != 0) {
        return ctx.error;
    }

    #ifdef DEBUG_RUNTIME
    uint64_t t_before = halide_current_time_ns(user_context);
    #endif


    halide_assert(user_context, &filters_list_lock != NULL);
    {
        ScopedMutexLock spinlock(&filters_list_lock);

        // Create the state object if necessary. This only happens once, regardless
        // of how many times halide_initialize_kernels/halide_release is called.
        // halide_release traverses this list and releases the module objects, but
        // it does not modify the list nodes created/inserted here.
        registered_filters **filters = (registered_filters**)state_ptr;
        if (!(*filters)) {
            *filters = (registered_filters*)malloc(sizeof(registered_filters));
            (*filters)->modules = NULL;
            (*filters)->next = filters_list;
            filters_list = *filters;
        }

        // Create the module itself if necessary.
        module_state *loaded_module = find_module_for_context(*filters, ctx.context);
        if (loaded_module == NULL) {
            loaded_module = (module_state *)malloc(sizeof(module_state));
            debug(user_context) <<  "    cuModuleLoadData " << (void *)ptx_src << ", " << size << " -> ";

            CUjit_option options[] = { CU_JIT_MAX_REGISTERS };
            unsigned int max_regs_per_thread = 64;

            // A hack to enable control over max register count for
            // testing. This should be surfaced in the schedule somehow
            // instead.
            char *regs = getenv("HL_CUDA_JIT_MAX_REGISTERS");
            if (regs) {
                max_regs_per_thread = atoi(regs);
            }
            void *optionValues[] = { (void*)(uintptr_t) max_regs_per_thread };
            CUresult err = cuModuleLoadDataEx(&loaded_module->module, ptx_src, 1, options, optionValues);

            if (err != CUDA_SUCCESS) {
                free(loaded_module);
                error(user_context) << "CUDA: cuModuleLoadData failed: "
                                    << get_error_name(err);
                return err;
            } else {
                debug(user_context) << (void *)(loaded_module->module) << "\n";
            }
            loaded_module->context = ctx.context;
            loaded_module->next = (*filters)->modules;
            (*filters)->modules = loaded_module;
        }
    }  // spinlock

    #ifdef DEBUG_RUNTIME
    uint64_t t_after = halide_current_time_ns(user_context);
    debug(user_context) << "    Time: " << (t_after - t_before) / 1.0e6 << " ms\n";
    #endif

    return 0;
}

WEAK int halide_cuda_release_unused_device_allocations(void *user_context) {
    FreeListItem *to_free;
    {
        ScopedMutexLock lock(&free_list_lock);
        to_free = free_list;
        free_list = NULL;
    }
    while (to_free) {
        debug(user_context) <<  "    cuMemFree " << (void *)(to_free->ptr) << "\n";
        cuMemFree(to_free->ptr);
        FreeListItem *next = to_free->next;
        free(to_free);
        to_free = next;
    }
    return 0;
}

namespace Halide {
namespace Runtime {
namespace Internal {

WEAK halide_device_allocation_pool cuda_allocation_pool;

__attribute__((constructor))
WEAK void register_cuda_allocation_pool() {
    cuda_allocation_pool.release_unused = &halide_cuda_release_unused_device_allocations;
    halide_register_device_allocation_pool(&cuda_allocation_pool);
}

__attribute__((always_inline))
WEAK uint64_t quantize_allocation_size(uint64_t sz) {
    int z = __builtin_clzll(sz);
    if (z < 60) {
        sz--;
        sz = sz >> (60 - z);
        sz++;
        sz = sz << (60 - z);
    }
    return sz;
}

}}}

WEAK int halide_cuda_device_free(void *user_context, halide_buffer_t* buf) {
    // halide_device_free, at present, can be exposed to clients and they
    // should be allowed to call halide_device_free on any halide_buffer_t
    // including ones that have never been used with a GPU.
    if (buf->device == 0) {
        return 0;
    }

    CUdeviceptr dev_ptr = (CUdeviceptr)buf->device;

    debug(user_context)
        <<  "CUDA: halide_cuda_device_free (user_context: " << user_context
        << ", buf: " << buf << ")\n";

    Context ctx(user_context);
    if (ctx.error != CUDA_SUCCESS) {
        return ctx.error;
    }

    #ifdef DEBUG_RUNTIME
    uint64_t t_before = halide_current_time_ns(user_context);
    #endif

    halide_assert(user_context, validate_device_pointer(user_context, buf));

    CUresult err = CUDA_SUCCESS;
    if (halide_can_reuse_device_allocations(user_context)) {
        debug(user_context) <<  "    caching allocation for later use: " << (void *)(dev_ptr) << "\n";

        FreeListItem *item = (FreeListItem *)malloc(sizeof(FreeListItem));
        item->ctx = ctx.context;
        item->size = quantize_allocation_size(buf->size_in_bytes());
        item->ptr = dev_ptr;

        if (cuStreamSynchronize) {
            // We don't want to use a buffer freed one stream on
            // another, as there are no synchronization guarantees and
            // everything is async.
            int result = halide_cuda_get_stream(user_context, ctx.context, &item->stream);
            if (result != 0) {
                error(user_context) << "CUDA: In halide_cuda_device_free, halide_cuda_get_stream returned " << result << "\n";
            }
        } else {
            item->stream = NULL;
        }

        {
            ScopedMutexLock lock(&free_list_lock);
            item->next = free_list;
            free_list = item;
        }
    } else {
        debug(user_context) <<  "    cuMemFree " << (void *)(dev_ptr) << "\n";
        err = cuMemFree(dev_ptr);
        // If cuMemFree fails, it isn't likely to succeed later, so just drop
        // the reference.
    }
    buf->device_interface->impl->release_module();
    buf->device_interface = NULL;
    buf->device = 0;
    if (err != CUDA_SUCCESS) {
        // We may be called as a destructor, so don't raise an error here.
        return err;
    }

    #ifdef DEBUG_RUNTIME
    uint64_t t_after = halide_current_time_ns(user_context);
    debug(user_context) << "    Time: " << (t_after - t_before) / 1.0e6 << " ms\n";
    #endif

    return 0;
}

WEAK int halide_cuda_device_release(void *user_context) {
    debug(user_context)
        << "CUDA: halide_cuda_device_release (user_context: " <<  user_context << ")\n";

    // If we haven't even loaded libcuda, don't load it just to quit.
    if (!lib_cuda) {
        return 0;
    }

    int err;
    CUcontext ctx;
    err = halide_cuda_acquire_context(user_context, &ctx, false);
    if (err != CUDA_SUCCESS) {
        return err;
    }

    if (ctx) {
        // It's possible that this is being called from the destructor of
        // a static variable, in which case the driver may already be
        // shutting down.
        err = cuCtxPushCurrent(ctx);
        if (err != CUDA_SUCCESS) {
            err = cuCtxSynchronize();
        }
        halide_assert(user_context, err == CUDA_SUCCESS || err == CUDA_ERROR_DEINITIALIZED);

        // Dump the contents of the free list, ignoring errors.
        halide_cuda_release_unused_device_allocations(user_context);

        {
            ScopedMutexLock spinlock(&filters_list_lock);

            // Unload the modules attached to this context. Note that the list
            // nodes themselves are not freed, only the module objects are
            // released. Subsequent calls to halide_init_kernels might re-create
            // the program object using the same list node to store the module
            // object.
            registered_filters *filters = filters_list;
            while (filters) {
                module_state **prev_ptr = &filters->modules;
                module_state *loaded_module = filters->modules;
                while (loaded_module != NULL) {
                    if (loaded_module->context == ctx) {
                        debug(user_context) << "    cuModuleUnload " << loaded_module->module << "\n";
                        err = cuModuleUnload(loaded_module->module);
                        halide_assert(user_context, err == CUDA_SUCCESS || err == CUDA_ERROR_DEINITIALIZED);
                        *prev_ptr = loaded_module->next;
                        free(loaded_module);
                        loaded_module = *prev_ptr;
                    } else {
                        loaded_module = loaded_module->next;
                        prev_ptr = &loaded_module->next;
                    }
                }
                filters = filters->next;
            }
        }  // spinlock

        CUcontext old_ctx;
        cuCtxPopCurrent(&old_ctx);

        // Only destroy the context if we own it

        {
            ScopedMutexLock spinlock(&context_lock);

            if (ctx == context) {
                debug(user_context) << "    cuCtxDestroy " << context << "\n";
                err = cuProfilerStop();
                err = cuCtxDestroy(context);
                halide_assert(user_context, err == CUDA_SUCCESS || err == CUDA_ERROR_DEINITIALIZED);
                context = NULL;
            }
        }  // spinlock
    }

    halide_cuda_release_context(user_context);

    return 0;
}

WEAK int halide_cuda_device_malloc(void *user_context, halide_buffer_t *buf) {
    debug(user_context)
        << "CUDA: halide_cuda_device_malloc (user_context: " << user_context
        << ", buf: " << buf << ")\n";

    Context ctx(user_context);
    if (ctx.error != CUDA_SUCCESS) {
        return ctx.error;
    }

<<<<<<< HEAD
    size_t size = quantize_allocation_size(buf->size_in_bytes());
=======
    size_t size = buf->size_in_bytes();
    if (halide_can_reuse_device_allocations(user_context)) {
        size = quantize_allocation_size(size);
    }
>>>>>>> 9bbcb6b4
    halide_assert(user_context, size != 0);
    if (buf->device) {
        // This buffer already has a device allocation
        halide_assert(user_context, validate_device_pointer(user_context, buf, size));
        return 0;
    }

    // Check all strides positive.
    for (int i = 0; i < buf->dimensions; i++) {
        halide_assert(user_context, buf->dim[i].stride >= 0);
    }

    debug(user_context) << "    allocating " << *buf << "\n";

    #ifdef DEBUG_RUNTIME
    uint64_t t_before = halide_current_time_ns(user_context);
    #endif

    CUdeviceptr p = 0;
    FreeListItem *to_free = NULL;
    if (halide_can_reuse_device_allocations(user_context)) {
        CUstream stream = NULL;
        if (cuStreamSynchronize != NULL) {
            int result = halide_cuda_get_stream(user_context, ctx.context, &stream);
            if (result != 0) {
                error(user_context) << "CUDA: In halide_cuda_device_malloc, halide_cuda_get_stream returned " << result << "\n";
            }
        }

        ScopedMutexLock lock(&free_list_lock);
        // Best-fit allocation. There are three tunable constants
        // here. A bucket is claimed if the size requested is at least
        // 7/8 of the size of the bucket. We keep at most 32 unused
        // allocations. We round up each allocation size to its top 4
        // most significant bits (see quantize_allocation_size).
        FreeListItem *best = NULL, *item = free_list;
        FreeListItem **best_prev = NULL, **prev_ptr = &free_list;
        int depth = 0;
        while (item) {
            if ((size <= item->size) && // Fits
                (size >= (item->size / 8) * 7) && // Not too much slop
                (ctx.context == item->ctx) && // Same cuda context
                (stream == item->stream) && // Can only safely re-use on the same stream on which it was freed
                ((best == NULL) || (best->size > item->size))) { // Better than previous best fit
                best = item;
                best_prev = prev_ptr;
                prev_ptr = &item->next;
                item = item->next;
            } else if (depth > 32) {
                // Allocations after here have not been used for a
                // long time. Just detach the rest of the free list
                // and defer the actual cuMemFree calls until after we
                // release the free_list_lock.
                to_free = item;
                *prev_ptr = NULL;
                item = NULL;
                break;
            } else {
                prev_ptr = &item->next;
                item = item->next;
            }
            depth++;
        }

        if (best) {
            p = best->ptr;
            *best_prev = best->next;
            free(best);
        }
    }

    while (to_free) {
        FreeListItem *next = to_free->next;
        cuMemFree(to_free->ptr);
        free(to_free);
        to_free = next;
    }

    if (!p) {
        debug(user_context) << "    cuMemAlloc " << (uint64_t)size << " -> ";

        // Quantize all allocation sizes to the top 4 bits, to make
        // reuse likelier. Wastes on average 4% memory per allocation.

        CUresult err = cuMemAlloc(&p, size);
        if (err == CUDA_ERROR_OUT_OF_MEMORY) {
            halide_cuda_release_unused_device_allocations(user_context);
            err = cuMemAlloc(&p, size);
        }
        if (err != CUDA_SUCCESS) {
            debug(user_context) << get_error_name(err) << "\n";
            error(user_context) << "CUDA: cuMemAlloc failed: "
                                << get_error_name(err);
            return err;
        } else {
            debug(user_context) << (void *)p << "\n";
        }
    }
    halide_assert(user_context, p);
    buf->device = p;
    buf->device_interface = &cuda_device_interface;
    buf->device_interface->impl->use_module();

    #ifdef DEBUG_RUNTIME
    uint64_t t_after = halide_current_time_ns(user_context);
    debug(user_context) << "    Time: " << (t_after - t_before) / 1.0e6 << " ms\n";
    #endif

    return 0;
}

namespace {
WEAK int cuda_do_multidimensional_copy(void *user_context, const device_copy &c,
                                       uint64_t src, uint64_t dst, int d, bool from_host, bool to_host) {
    if (d > MAX_COPY_DIMS) {
        error(user_context) << "Buffer has too many dimensions to copy to/from GPU\n";
        return -1;
    } else if (d == 0) {
        CUresult err = CUDA_SUCCESS;
        const char *copy_name;
        debug(user_context) << "    from " << (from_host ? "host" : "device")
                            << " to " << (to_host ? "host" : "device") << ", "
                            << (void *)src << " -> " << (void *)dst << ", " << c.chunk_size << " bytes\n";
        if (!from_host && to_host) {
            debug(user_context) << "cuMemcpyDtoH(" << (void *)dst << ", " << (void *)src << ", " << c.chunk_size <<")\n";
            err = cuMemcpyDtoH((void *)dst, (CUdeviceptr)src, c.chunk_size);
        } else if (from_host && !to_host) {
            debug(user_context) << "cuMemcpyHtoD(" << (void *)dst << ", " << (void *)src << ", " << c.chunk_size <<")\n";
            err = cuMemcpyHtoD((CUdeviceptr)dst, (void *)src, c.chunk_size);
        } else if (!from_host && !to_host) {
            debug(user_context) << "cuMemcpyDtoD(" << (void *)dst << ", " << (void *)src << ", " << c.chunk_size <<")\n";
            err = cuMemcpyDtoD((CUdeviceptr)dst, (CUdeviceptr)src, c.chunk_size);
        } else if (dst != src) {
            debug(user_context) << "memcpy(" << (void *)dst << ", " << (void *)src << ", " << c.chunk_size <<")\n";
            // Could reach here if a user called directly into the
            // cuda API for a device->host copy on a source buffer
            // with device_dirty = false.
            memcpy((void *)dst, (void *)src, c.chunk_size);
        }
        if (err != CUDA_SUCCESS) {
            error(user_context) << "CUDA: " << copy_name << " failed: " << get_error_name(err);
            return (int)err;
        }
    } else {
        ssize_t src_off = 0, dst_off = 0;
        for (int i = 0; i < (int)c.extent[d-1]; i++) {
            int err = cuda_do_multidimensional_copy(user_context, c, src + src_off, dst + dst_off, d - 1, from_host, to_host);
            dst_off += c.dst_stride_bytes[d-1];
            src_off += c.src_stride_bytes[d-1];
            if (err) {
                return err;
            }
        }
    }
    return 0;
}
}

WEAK int halide_cuda_buffer_copy(void *user_context, struct halide_buffer_t *src,
                                 const struct halide_device_interface_t *dst_device_interface,
                                 struct halide_buffer_t *dst) {
    // We only handle copies to cuda or to host
    halide_assert(user_context, dst_device_interface == NULL ||
                  dst_device_interface == &cuda_device_interface);

    if ((src->device_dirty() || src->host == NULL) &&
        src->device_interface != &cuda_device_interface) {
        halide_assert(user_context, dst_device_interface == &cuda_device_interface);
        // This is handled at the higher level.
        return halide_error_code_incompatible_device_interface;
    }

    bool from_host = (src->device_interface != &cuda_device_interface) ||
                     (src->device == 0) ||
                     (src->host_dirty() && src->host != NULL);
    bool to_host = !dst_device_interface;

    halide_assert(user_context, from_host || src->device);
    halide_assert(user_context, to_host || dst->device);

    device_copy c = make_buffer_copy(src, from_host, dst, to_host);

    int err = 0;
    {
        Context ctx(user_context);
        if (ctx.error != CUDA_SUCCESS) {
            return ctx.error;
        }

        debug(user_context)
            << "CUDA: halide_cuda_buffer_copy (user_context: " << user_context
            << ", src: " << src << ", dst: " << dst << ")\n";

        #ifdef DEBUG_RUNTIME
        uint64_t t_before = halide_current_time_ns(user_context);
        if (!from_host) {
            halide_assert(user_context, validate_device_pointer(user_context, src));
        }
        if (!to_host) {
            halide_assert(user_context, validate_device_pointer(user_context, dst));
        }
        #endif

        err = cuda_do_multidimensional_copy(user_context, c, c.src + c.src_begin, c.dst, dst->dimensions, from_host, to_host);

        #ifdef DEBUG_RUNTIME
        uint64_t t_after = halide_current_time_ns(user_context);
        debug(user_context) << "    Time: " << (t_after - t_before) / 1.0e6 << " ms\n";
        #endif
    }

    return err;
}

namespace {

WEAK int cuda_device_crop_from_offset(const struct halide_buffer_t *src,
                                      int64_t offset,
                                      struct halide_buffer_t *dst) {
    dst->device = src->device + offset;
    dst->device_interface = src->device_interface;
    dst->set_device_dirty(src->device_dirty());
    return 0;
}

}  // namespace

WEAK int halide_cuda_device_crop(void *user_context, const struct halide_buffer_t *src,
                                 struct halide_buffer_t *dst) {
    debug(user_context)
        << "CUDA: halide_cuda_device_crop (user_context: " << user_context
        << ", src: " << src << ", dst: " << dst << ")\n";

    // Pointer arithmetic works fine.
    const int64_t offset = calc_device_crop_byte_offset(src, dst);
    return cuda_device_crop_from_offset(src, offset, dst);
}

WEAK int halide_cuda_device_slice(void *user_context, const struct halide_buffer_t *src,
                                  int slice_dim, int slice_pos,
                                  struct halide_buffer_t *dst) {
    debug(user_context)
        << "CUDA: halide_cuda_device_slice (user_context: " << user_context
        << ", src: " << src << ", slice_dim " << slice_dim << ", slice_pos "
        << slice_pos << ", dst: " << dst << ")\n";

    // Pointer arithmetic works fine.
    const int64_t offset = calc_device_slice_byte_offset(src, slice_dim, slice_pos);
    return cuda_device_crop_from_offset(src, offset, dst);
}

WEAK int halide_cuda_device_release_crop(void *user_context, struct halide_buffer_t *dst) {
    debug(user_context)
        << "CUDA: halide_cuda_release_crop (user_context: " << user_context
        << ", dst: " << dst << ")\n";
    return 0;
}

WEAK int halide_cuda_copy_to_device(void *user_context, halide_buffer_t* buf) {
    return halide_cuda_buffer_copy(user_context, buf, &cuda_device_interface, buf);
}

WEAK int halide_cuda_copy_to_host(void *user_context, halide_buffer_t* buf) {
    return halide_cuda_buffer_copy(user_context, buf, NULL, buf);
}

// Used to generate correct timings when tracing
WEAK int halide_cuda_device_sync(void *user_context, struct halide_buffer_t *) {
    debug(user_context)
        << "CUDA: halide_cuda_device_sync (user_context: " << user_context << ")\n";

    Context ctx(user_context);
    if (ctx.error != CUDA_SUCCESS) {
        return ctx.error;
    }

    #ifdef DEBUG_RUNTIME
    uint64_t t_before = halide_current_time_ns(user_context);
    #endif

    CUresult err;
    if (cuStreamSynchronize != NULL) {
        CUstream stream;
        int result = halide_cuda_get_stream(user_context, ctx.context, &stream);
        if (result != 0) {
            error(user_context) << "CUDA: In halide_cuda_device_sync, halide_cuda_get_stream returned " << result << "\n";
        }
        err = cuStreamSynchronize(stream);
    } else {
        err = cuCtxSynchronize();
    }
    if (err != CUDA_SUCCESS) {
        error(user_context) << "CUDA: cuCtxSynchronize failed: "
                            << get_error_name(err);
        return err;
    }

    #ifdef DEBUG_RUNTIME
    uint64_t t_after = halide_current_time_ns(user_context);
    debug(user_context) << "    Time: " << (t_after - t_before) / 1.0e6 << " ms\n";
    #endif

    return 0;
}

WEAK int halide_cuda_run(void *user_context,
                         void *state_ptr,
                         const char* entry_name,
                         int blocksX, int blocksY, int blocksZ,
                         int threadsX, int threadsY, int threadsZ,
                         int shared_mem_bytes,
                         size_t arg_sizes[],
                         void* args[],
                         int8_t arg_is_buffer[],
                         int num_attributes,
                         float* vertex_buffer,
                         int num_coords_dim0,
                         int num_coords_dim1) {

    debug(user_context) << "CUDA: halide_cuda_run ("
                        << "user_context: " << user_context << ", "
                        << "entry: " << entry_name << ", "
                        << "blocks: " << blocksX << "x" << blocksY << "x" << blocksZ << ", "
                        << "threads: " << threadsX << "x" << threadsY << "x" << threadsZ << ", "
                        << "shmem: " << shared_mem_bytes << "\n";

    CUresult err;
    Context ctx(user_context);
    if (ctx.error != CUDA_SUCCESS) {
        return ctx.error;
    }

    debug(user_context) << "Got context.\n";

    #ifdef DEBUG_RUNTIME
    uint64_t t_before = halide_current_time_ns(user_context);
    #endif

    halide_assert(user_context, state_ptr);
    module_state *loaded_module = find_module_for_context((registered_filters *)state_ptr, ctx.context);
    halide_assert(user_context, loaded_module != NULL);
    CUmodule mod = loaded_module->module;
    debug(user_context) << "Got module " << mod << "\n";
    halide_assert(user_context, mod);
    CUfunction f;
    err = cuModuleGetFunction(&f, mod, entry_name);
    debug(user_context) << "Got function " << f << "\n";
    if (err != CUDA_SUCCESS) {
        error(user_context) << "CUDA: cuModuleGetFunction failed: "
                            << get_error_name(err);
        return err;
    }

    size_t num_args = 0;
    while (arg_sizes[num_args] != 0) {
        debug(user_context) << "    halide_cuda_run " << (int)num_args
                            << " " << (int)arg_sizes[num_args]
                            << " [" << (*((void **)args[num_args])) << " ...] "
                            << arg_is_buffer[num_args] << "\n";
        num_args++;
    }

    // We need storage for both the arg and the pointer to it if if
    // has to be translated.
    void** translated_args = (void **)malloc((num_args + 1) * sizeof(void *));
    uint64_t *dev_handles = (uint64_t *)malloc(num_args * sizeof(uint64_t));
    for (size_t i = 0; i <= num_args; i++) { // Get NULL at end.
        if (arg_is_buffer[i]) {
            halide_assert(user_context, arg_sizes[i] == sizeof(uint64_t));
            dev_handles[i] = ((halide_buffer_t *)args[i])->device;
            translated_args[i] = &(dev_handles[i]);
            debug(user_context) << "    halide_cuda_run translated arg" << (int)i
                                << " [" << (*((void **)translated_args[i])) << " ...]\n";
        } else {
            translated_args[i] = args[i];
        }
    }

    CUstream stream = NULL;
    // We use whether this routine was defined in the cuda driver library
    // as a test for streams support in the cuda implementation.
    if (cuStreamSynchronize != NULL) {
        int result = halide_cuda_get_stream(user_context, ctx.context, &stream);
        if (result != 0) {
            error(user_context) << "CUDA: In halide_cuda_run, halide_cuda_get_stream returned " << result << "\n";
        }
    }

    err = cuLaunchKernel(f,
                         blocksX,  blocksY,  blocksZ,
                         threadsX, threadsY, threadsZ,
                         shared_mem_bytes,
                         stream,
                         translated_args,
                         NULL);
    free(dev_handles);
    free(translated_args);
    if (err != CUDA_SUCCESS) {
        error(user_context) << "CUDA: cuLaunchKernel failed: "
                            << get_error_name(err);
        return err;
    }

    #ifdef DEBUG_RUNTIME
    err = cuCtxSynchronize();
    if (err != CUDA_SUCCESS) {
        error(user_context) << "CUDA: cuCtxSynchronize failed: "
                            << get_error_name(err);
        return err;
    }
    uint64_t t_after = halide_current_time_ns(user_context);
    debug(user_context) << "    Time: " << (t_after - t_before) / 1.0e6 << " ms\n";
    #endif
    return 0;
}

WEAK int halide_cuda_device_and_host_malloc(void *user_context, struct halide_buffer_t *buf) {
    return halide_default_device_and_host_malloc(user_context, buf, &cuda_device_interface);
}

WEAK int halide_cuda_device_and_host_free(void *user_context, struct halide_buffer_t *buf) {
    return halide_default_device_and_host_free(user_context, buf, &cuda_device_interface);
}

WEAK int halide_cuda_wrap_device_ptr(void *user_context, struct halide_buffer_t *buf, uint64_t device_ptr) {
    halide_assert(user_context, buf->device == 0);
    if (buf->device != 0) {
        return -2;
    }
    buf->device = device_ptr;
    buf->device_interface = &cuda_device_interface;
    buf->device_interface->impl->use_module();
#ifdef DEBUG_RUNTIME
    if (!validate_device_pointer(user_context, buf)) {
        buf->device_interface->impl->release_module();
        buf->device = 0;
        buf->device_interface = NULL;
        return -3;
    }
#endif
    return 0;
}

WEAK int halide_cuda_detach_device_ptr(void *user_context, struct halide_buffer_t *buf) {
    if (buf->device == NULL) {
        return 0;
    }
    halide_assert(user_context, buf->device_interface == &cuda_device_interface);
    buf->device_interface->impl->release_module();
    buf->device = 0;
    buf->device_interface = NULL;
    return 0;
}

WEAK uintptr_t halide_cuda_get_device_ptr(void *user_context, struct halide_buffer_t *buf) {
    if (buf->device == NULL) {
        return 0;
    }
    halide_assert(user_context, buf->device_interface == &cuda_device_interface);
    return (uintptr_t)buf->device;
}

WEAK const halide_device_interface_t *halide_cuda_device_interface() {
    return &cuda_device_interface;
}

WEAK int halide_cuda_compute_capability(void *user_context, int *major, int *minor) {
    if (!lib_cuda) {
        // If cuda can't be found, we want to return 0, 0 and it's not
        // considered an error. So we should be very careful about
        // looking for libcuda without tripping any errors in the rest
        // of this runtime.
        void *sym = halide_cuda_get_symbol(user_context, "cuInit");
        if (!sym) {
            *major = *minor = 0;
            return 0;
        }
    }

    {
        Context ctx(user_context);
        if (ctx.error != 0) {
            return ctx.error;
        }

        CUresult err;

        CUdevice dev;
        err = cuCtxGetDevice(&dev);
        if (err != CUDA_SUCCESS) {
            error(user_context)
                << "CUDA: cuCtxGetDevice failed ("
                << Halide::Runtime::Internal::Cuda::get_error_name(err)
                << ")";
            return err;
        }

        err = cuDeviceGetAttribute(major, CU_DEVICE_ATTRIBUTE_COMPUTE_CAPABILITY_MAJOR, dev);
        if (err == CUDA_SUCCESS) {
            err = cuDeviceGetAttribute(minor, CU_DEVICE_ATTRIBUTE_COMPUTE_CAPABILITY_MINOR, dev);
        }

        if (err != CUDA_SUCCESS) {
            error(user_context)
                << "CUDA: cuDeviceGetAttribute failed ("
                << Halide::Runtime::Internal::Cuda::get_error_name(err)
                << ")";
            return err;
        }
    }

    return 0;
}

namespace {
__attribute__((destructor))
WEAK void halide_cuda_cleanup() {
    halide_cuda_device_release(NULL);
}
}

} // extern "C" linkage

namespace Halide { namespace Runtime { namespace Internal { namespace Cuda {

WEAK const char *get_error_name(CUresult err) {
    switch(err) {
    case CUDA_SUCCESS: return "CUDA_SUCCESS";
    case CUDA_ERROR_INVALID_VALUE: return "CUDA_ERROR_INVALID_VALUE";
    case CUDA_ERROR_OUT_OF_MEMORY: return "CUDA_ERROR_OUT_OF_MEMORY";
    case CUDA_ERROR_NOT_INITIALIZED: return "CUDA_ERROR_NOT_INITIALIZED";
    case CUDA_ERROR_DEINITIALIZED: return "CUDA_ERROR_DEINITIALIZED";
    case CUDA_ERROR_PROFILER_DISABLED: return "CUDA_ERROR_PROFILER_DISABLED";
    case CUDA_ERROR_PROFILER_NOT_INITIALIZED: return "CUDA_ERROR_PROFILER_NOT_INITIALIZED";
    case CUDA_ERROR_PROFILER_ALREADY_STARTED: return "CUDA_ERROR_PROFILER_ALREADY_STARTED";
    case CUDA_ERROR_PROFILER_ALREADY_STOPPED: return "CUDA_ERROR_PROFILER_ALREADY_STOPPED";
    case CUDA_ERROR_NO_DEVICE: return "CUDA_ERROR_NO_DEVICE";
    case CUDA_ERROR_INVALID_DEVICE: return "CUDA_ERROR_INVALID_DEVICE";
    case CUDA_ERROR_INVALID_IMAGE: return "CUDA_ERROR_INVALID_IMAGE";
    case CUDA_ERROR_INVALID_CONTEXT: return "CUDA_ERROR_INVALID_CONTEXT";
    case CUDA_ERROR_CONTEXT_ALREADY_CURRENT: return "CUDA_ERROR_CONTEXT_ALREADY_CURRENT";
    case CUDA_ERROR_MAP_FAILED: return "CUDA_ERROR_MAP_FAILED";
    case CUDA_ERROR_UNMAP_FAILED: return "CUDA_ERROR_UNMAP_FAILED";
    case CUDA_ERROR_ARRAY_IS_MAPPED: return "CUDA_ERROR_ARRAY_IS_MAPPED";
    case CUDA_ERROR_ALREADY_MAPPED: return "CUDA_ERROR_ALREADY_MAPPED";
    case CUDA_ERROR_NO_BINARY_FOR_GPU: return "CUDA_ERROR_NO_BINARY_FOR_GPU";
    case CUDA_ERROR_ALREADY_ACQUIRED: return "CUDA_ERROR_ALREADY_ACQUIRED";
    case CUDA_ERROR_NOT_MAPPED: return "CUDA_ERROR_NOT_MAPPED";
    case CUDA_ERROR_NOT_MAPPED_AS_ARRAY: return "CUDA_ERROR_NOT_MAPPED_AS_ARRAY";
    case CUDA_ERROR_NOT_MAPPED_AS_POINTER: return "CUDA_ERROR_NOT_MAPPED_AS_POINTER";
    case CUDA_ERROR_ECC_UNCORRECTABLE: return "CUDA_ERROR_ECC_UNCORRECTABLE";
    case CUDA_ERROR_UNSUPPORTED_LIMIT: return "CUDA_ERROR_UNSUPPORTED_LIMIT";
    case CUDA_ERROR_CONTEXT_ALREADY_IN_USE: return "CUDA_ERROR_CONTEXT_ALREADY_IN_USE";
    case CUDA_ERROR_PEER_ACCESS_UNSUPPORTED: return "CUDA_ERROR_PEER_ACCESS_UNSUPPORTED";
    case CUDA_ERROR_INVALID_PTX: return "CUDA_ERROR_INVALID_PTX";
    case CUDA_ERROR_INVALID_GRAPHICS_CONTEXT: return "CUDA_ERROR_INVALID_GRAPHICS_CONTEXT";
    case CUDA_ERROR_NVLINK_UNCORRECTABLE: return "CUDA_ERROR_NVLINK_UNCORRECTABLE";
    case CUDA_ERROR_JIT_COMPILER_NOT_FOUND: return "CUDA_ERROR_JIT_COMPILER_NOT_FOUND";
    case CUDA_ERROR_INVALID_SOURCE: return "CUDA_ERROR_INVALID_SOURCE";
    case CUDA_ERROR_FILE_NOT_FOUND: return "CUDA_ERROR_FILE_NOT_FOUND";
    case CUDA_ERROR_SHARED_OBJECT_SYMBOL_NOT_FOUND: return "CUDA_ERROR_SHARED_OBJECT_SYMBOL_NOT_FOUND";
    case CUDA_ERROR_SHARED_OBJECT_INIT_FAILED: return "CUDA_ERROR_SHARED_OBJECT_INIT_FAILED";
    case CUDA_ERROR_OPERATING_SYSTEM: return "CUDA_ERROR_OPERATING_SYSTEM";
    case CUDA_ERROR_INVALID_HANDLE: return "CUDA_ERROR_INVALID_HANDLE";
    case CUDA_ERROR_NOT_FOUND: return "CUDA_ERROR_NOT_FOUND";
    case CUDA_ERROR_NOT_READY: return "CUDA_ERROR_NOT_READY";
    case CUDA_ERROR_ILLEGAL_ADDRESS: return "CUDA_ERROR_ILLEGAL_ADDRESS";
    case CUDA_ERROR_LAUNCH_OUT_OF_RESOURCES: return "CUDA_ERROR_LAUNCH_OUT_OF_RESOURCES";
    case CUDA_ERROR_LAUNCH_TIMEOUT: return "CUDA_ERROR_LAUNCH_TIMEOUT";
    case CUDA_ERROR_LAUNCH_INCOMPATIBLE_TEXTURING: return "CUDA_ERROR_LAUNCH_INCOMPATIBLE_TEXTURING";
    case CUDA_ERROR_PEER_ACCESS_ALREADY_ENABLED: return "CUDA_ERROR_PEER_ACCESS_ALREADY_ENABLED";
    case CUDA_ERROR_PEER_ACCESS_NOT_ENABLED: return "CUDA_ERROR_PEER_ACCESS_NOT_ENABLED";
    case CUDA_ERROR_PRIMARY_CONTEXT_ACTIVE: return "CUDA_ERROR_PRIMARY_CONTEXT_ACTIVE";
    case CUDA_ERROR_CONTEXT_IS_DESTROYED: return "CUDA_ERROR_CONTEXT_IS_DESTROYED";
    // A trap instruction produces the below error, which is how we codegen asserts on GPU
    case CUDA_ERROR_ILLEGAL_INSTRUCTION:
        return "Illegal instruction or Halide assertion failure inside kernel";
    case CUDA_ERROR_MISALIGNED_ADDRESS: return "CUDA_ERROR_MISALIGNED_ADDRESS";
    case CUDA_ERROR_INVALID_ADDRESS_SPACE: return "CUDA_ERROR_INVALID_ADDRESS_SPACE";
    case CUDA_ERROR_INVALID_PC: return "CUDA_ERROR_INVALID_PC";
    case CUDA_ERROR_LAUNCH_FAILED: return "CUDA_ERROR_LAUNCH_FAILED";
    case CUDA_ERROR_NOT_PERMITTED: return "CUDA_ERROR_NOT_PERMITTED";
    case CUDA_ERROR_NOT_SUPPORTED: return "CUDA_ERROR_NOT_SUPPORTED";
    case CUDA_ERROR_UNKNOWN: return "CUDA_ERROR_UNKNOWN";
    default:
        // This is unfortunate as usually get_cuda_error is called in the middle of
        // an error print, but dropping the number on the floor is worse.
        error(NULL) << "Unknown cuda error " << err << "\n";
        return "<Unknown error>";
    }
}

WEAK halide_device_interface_impl_t cuda_device_interface_impl = {
    halide_use_jit_module,
    halide_release_jit_module,
    halide_cuda_device_malloc,
    halide_cuda_device_free,
    halide_cuda_device_sync,
    halide_cuda_device_release,
    halide_cuda_copy_to_host,
    halide_cuda_copy_to_device,
    halide_cuda_device_and_host_malloc,
    halide_cuda_device_and_host_free,
    halide_cuda_buffer_copy,
    halide_cuda_device_crop,
    halide_cuda_device_slice,
    halide_cuda_device_release_crop,
    halide_cuda_wrap_device_ptr,
    halide_cuda_detach_device_ptr,
};

WEAK halide_device_interface_t cuda_device_interface = {
    halide_device_malloc,
    halide_device_free,
    halide_device_sync,
    halide_device_release,
    halide_copy_to_host,
    halide_copy_to_device,
    halide_device_and_host_malloc,
    halide_device_and_host_free,
    halide_buffer_copy,
    halide_device_crop,
    halide_device_slice,
    halide_device_release_crop,
    halide_device_wrap_native,
    halide_device_detach_native,
    halide_cuda_compute_capability,
    &cuda_device_interface_impl
};

}}}} // namespace Halide::Runtime::Internal::Cuda<|MERGE_RESOLUTION|>--- conflicted
+++ resolved
@@ -222,15 +222,10 @@
     }
 
     INLINE ~Context() {
-<<<<<<< HEAD
-        CUcontext old;
-        cuCtxPopCurrent(&old);
-=======
         if (error == 0) {
             CUcontext old;
             cuCtxPopCurrent(&old);
         }
->>>>>>> 9bbcb6b4
 
         halide_cuda_release_context(user_context);
     }
@@ -764,14 +759,10 @@
         return ctx.error;
     }
 
-<<<<<<< HEAD
-    size_t size = quantize_allocation_size(buf->size_in_bytes());
-=======
     size_t size = buf->size_in_bytes();
     if (halide_can_reuse_device_allocations(user_context)) {
         size = quantize_allocation_size(size);
     }
->>>>>>> 9bbcb6b4
     halide_assert(user_context, size != 0);
     if (buf->device) {
         // This buffer already has a device allocation
