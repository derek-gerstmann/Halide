--- conflicted
+++ resolved
@@ -96,11 +96,8 @@
     // @{
     EXPORT const std::vector<Buffer<>> &buffers() const;
     EXPORT const std::vector<Internal::LoweredFunc> &functions() const;
-<<<<<<< HEAD
+    EXPORT std::vector<Internal::LoweredFunc> &functions();
     EXPORT const std::vector<ExternalCode> &external_code() const;
-=======
-    EXPORT std::vector<Internal::LoweredFunc> &functions();
->>>>>>> 5e7185d5
     // @}
 
     /** Return the function with the given name. If no such function
