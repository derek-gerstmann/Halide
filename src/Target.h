--- conflicted
+++ resolved
@@ -22,11 +22,18 @@
     /** The operating system used by the target. Determines which
      * system calls to generate.
      * Corresponds to os_name_map in Target.cpp. */
-<<<<<<< HEAD
-    enum OS {OSUnknown = 0, Linux, Windows, OSX, Android, IOS, QuRT, NoOS, WebAssemblySingleThreadedRuntime} os;
-=======
-    enum OS {OSUnknown = 0, Linux, Windows, OSX, Android, IOS, QuRT, NoOS, Fuchsia} os;
->>>>>>> 7e1dbd95
+    enum OS {
+        OSUnknown = 0,
+        Linux,
+        Windows,
+        OSX,
+        Android,
+        IOS,
+        QuRT,
+        NoOS,
+        Fuchsia,
+        WebAssemblySingleThreadedRuntime
+    } os;
 
     /** The architecture used by the target. Determines the
      * instruction set to use.
