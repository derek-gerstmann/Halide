#ifndef HALIDE_TARGET_H
#define HALIDE_TARGET_H

/** \file
 * Defines the structure that describes a Halide target.
 */

#include <bitset>
#include <cstdint>
#include <string>

#include "DeviceAPI.h"
#include "Type.h"
#include "runtime/HalideRuntime.h"

namespace Halide {

/** A struct representing a target machine and os to generate code for. */
struct Target {
    /** The operating system used by the target. Determines which
     * system calls to generate.
     * Corresponds to os_name_map in Target.cpp. */
    enum OS {
        OSUnknown = 0,
        Linux,
        Windows,
        OSX,
        Android,
        IOS,
        QuRT,
        NoOS,
        Fuchsia,
        WebAssemblyRuntime
    } os = OSUnknown;

    /** The architecture used by the target. Determines the
     * instruction set to use.
     * Corresponds to arch_name_map in Target.cpp. */
    enum Arch {
        ArchUnknown = 0,
        X86,
        ARM,
        MIPS,
        Hexagon,
        POWERPC,
        WebAssembly,
        RISCV
    } arch = ArchUnknown;

    /** The bit-width of the target machine. Must be 0 for unknown, or 32 or 64. */
    int bits = 0;

    /** The specific processor to be targeted, tuned for.
     * Corresponds to processor_name_map in Target.cpp.
     *
     * New entries should be added to the end. */
    enum Processor {
        /// Do not tune for any specific CPU. In practice, this means that halide will decide the tune CPU based on the enabled features.
        ProcessorGeneric = 0,
        K8,        /// Tune for AMD K8 Hammer CPU (AMD Family 0Fh, launched 2003).
        K8_SSE3,   /// Tune for later versions of AMD K8 CPU, with SSE3 support.
        AMDFam10,  /// Tune for AMD K10 "Barcelona" CPU (AMD Family 10h, launched 2007).
        BtVer1,    /// Tune for AMD Bobcat CPU (AMD Family 14h, launched 2011).
        BdVer1,    /// Tune for AMD Bulldozer CPU (AMD Family 15h, launched 2011).
        BdVer2,    /// Tune for AMD Piledriver CPU (AMD Family 15h (2nd-gen), launched 2012).
        BdVer3,    /// Tune for AMD Steamroller CPU (AMD Family 15h (3nd-gen), launched 2014).
        BdVer4,    /// Tune for AMD Excavator CPU (AMD Family 15h (4th-gen), launched 2015).
        BtVer2,    /// Tune for AMD Jaguar CPU (AMD Family 16h, launched 2013).
        ZnVer1,    /// Tune for AMD Zen   CPU (AMD Family 17h, launched 2017).
        ZnVer2,    /// Tune for AMD Zen 2 CPU (AMD Family 17h, launched 2019).
        ZnVer3,    /// Tune for AMD Zen 3 CPU (AMD Family 19h, launched 2020).
    } processor_tune = ProcessorGeneric;

    /** Optional features a target can have.
     * Corresponds to feature_name_map in Target.cpp.
     * See definitions in HalideRuntime.h for full information.
     */
    enum Feature {
        JIT = halide_target_feature_jit,
        Debug = halide_target_feature_debug,
        NoAsserts = halide_target_feature_no_asserts,
        NoBoundsQuery = halide_target_feature_no_bounds_query,
        SSE41 = halide_target_feature_sse41,
        AVX = halide_target_feature_avx,
        AVX2 = halide_target_feature_avx2,
        FMA = halide_target_feature_fma,
        FMA4 = halide_target_feature_fma4,
        F16C = halide_target_feature_f16c,
        ARMv7s = halide_target_feature_armv7s,
        NoNEON = halide_target_feature_no_neon,
        VSX = halide_target_feature_vsx,
        POWER_ARCH_2_07 = halide_target_feature_power_arch_2_07,
        CUDA = halide_target_feature_cuda,
        CUDACapability30 = halide_target_feature_cuda_capability30,
        CUDACapability32 = halide_target_feature_cuda_capability32,
        CUDACapability35 = halide_target_feature_cuda_capability35,
        CUDACapability50 = halide_target_feature_cuda_capability50,
        CUDACapability61 = halide_target_feature_cuda_capability61,
        CUDACapability70 = halide_target_feature_cuda_capability70,
        CUDACapability75 = halide_target_feature_cuda_capability75,
        CUDACapability80 = halide_target_feature_cuda_capability80,
        CUDACapability86 = halide_target_feature_cuda_capability86,
        OpenCL = halide_target_feature_opencl,
        CLDoubles = halide_target_feature_cl_doubles,
        CLHalf = halide_target_feature_cl_half,
        CLAtomics64 = halide_target_feature_cl_atomic64,
        OpenGLCompute = halide_target_feature_openglcompute,
        EGL = halide_target_feature_egl,
        UserContext = halide_target_feature_user_context,
        Profile = halide_target_feature_profile,
        NoRuntime = halide_target_feature_no_runtime,
        Metal = halide_target_feature_metal,
        CPlusPlusMangling = halide_target_feature_c_plus_plus_mangling,
        LargeBuffers = halide_target_feature_large_buffers,
        HexagonDma = halide_target_feature_hexagon_dma,
        HVX_128 = halide_target_feature_hvx_128,
        HVX = HVX_128,
        HVX_v62 = halide_target_feature_hvx_v62,
        HVX_v65 = halide_target_feature_hvx_v65,
        HVX_v66 = halide_target_feature_hvx_v66,
        HVX_shared_object = halide_target_feature_hvx_use_shared_object,
        FuzzFloatStores = halide_target_feature_fuzz_float_stores,
        SoftFloatABI = halide_target_feature_soft_float_abi,
        MSAN = halide_target_feature_msan,
        AVX512 = halide_target_feature_avx512,
        AVX512_KNL = halide_target_feature_avx512_knl,
        AVX512_Skylake = halide_target_feature_avx512_skylake,
        AVX512_Cannonlake = halide_target_feature_avx512_cannonlake,
        AVX512_SapphireRapids = halide_target_feature_avx512_sapphirerapids,
        TraceLoads = halide_target_feature_trace_loads,
        TraceStores = halide_target_feature_trace_stores,
        TraceRealizations = halide_target_feature_trace_realizations,
        TracePipeline = halide_target_feature_trace_pipeline,
        D3D12Compute = halide_target_feature_d3d12compute,
        StrictFloat = halide_target_feature_strict_float,
        TSAN = halide_target_feature_tsan,
        ASAN = halide_target_feature_asan,
        CheckUnsafePromises = halide_target_feature_check_unsafe_promises,
        EmbedBitcode = halide_target_feature_embed_bitcode,
        EnableLLVMLoopOpt = halide_target_feature_enable_llvm_loop_opt,
        DisableLLVMLoopOpt = halide_target_feature_disable_llvm_loop_opt,
        WasmSimd128 = halide_target_feature_wasm_simd128,
        WasmSignExt = halide_target_feature_wasm_signext,
        WasmSatFloatToInt = halide_target_feature_wasm_sat_float_to_int,
        WasmThreads = halide_target_feature_wasm_threads,
        WasmBulkMemory = halide_target_feature_wasm_bulk_memory,
        SVE = halide_target_feature_sve,
        SVE2 = halide_target_feature_sve2,
        ARMDotProd = halide_target_feature_arm_dot_prod,
        ARMFp16 = halide_target_feature_arm_fp16,
        LLVMLargeCodeModel = halide_llvm_large_code_model,
        RVV = halide_target_feature_rvv,
        ARMv81a = halide_target_feature_armv81a,
        SanitizerCoverage = halide_target_feature_sanitizer_coverage,
<<<<<<< HEAD
        Vulkan = halide_target_feature_vulkan,
=======
        ProfileByTimer = halide_target_feature_profile_by_timer,
>>>>>>> 85b9f29b
        FeatureEnd = halide_target_feature_end
    };
    Target() = default;
    Target(OS o, Arch a, int b, Processor pt, const std::vector<Feature> &initial_features = std::vector<Feature>())
        : os(o), arch(a), bits(b), processor_tune(pt) {
        for (const auto &f : initial_features) {
            set_feature(f);
        }
    }

    Target(OS o, Arch a, int b, const std::vector<Feature> &initial_features = std::vector<Feature>())
        : Target(o, a, b, ProcessorGeneric, initial_features) {
    }

    /** Given a string of the form used in HL_TARGET
     * (e.g. "x86-64-avx"), construct the Target it specifies. Note
     * that this always starts with the result of get_host_target(),
     * replacing only the parts found in the target string, so if you
     * omit (say) an OS specification, the host OS will be used
     * instead. An empty string is exactly equivalent to
     * get_host_target().
     *
     * Invalid target strings will fail with a user_error.
     */
    // @{
    explicit Target(const std::string &s);
    explicit Target(const char *s);
    // @}

    /** Check if a target string is valid. */
    static bool validate_target_string(const std::string &s);

    /** Return true if any of the arch/bits/os fields are "unknown"/0;
        return false otherwise. */
    bool has_unknowns() const;

    void set_feature(Feature f, bool value = true);

    void set_features(const std::vector<Feature> &features_to_set, bool value = true);

    bool has_feature(Feature f) const;

    inline bool has_feature(halide_target_feature_t f) const {
        return has_feature((Feature)f);
    }

    bool features_any_of(const std::vector<Feature> &test_features) const;

    bool features_all_of(const std::vector<Feature> &test_features) const;

    /** Return a copy of the target with the given feature set.
     * This is convenient when enabling certain features (e.g. NoBoundsQuery)
     * in an initialization list, where the target to be mutated may be
     * a const reference. */
    Target with_feature(Feature f) const;

    /** Return a copy of the target with the given feature cleared.
     * This is convenient when disabling certain features (e.g. NoBoundsQuery)
     * in an initialization list, where the target to be mutated may be
     * a const reference. */
    Target without_feature(Feature f) const;

    /** Is a fully feature GPU compute runtime enabled? I.e. is
     * Func::gpu_tile and similar going to work? Currently includes
     * CUDA, OpenCL, Metal and D3D12Compute. We do not include OpenGL,
     * because it is not capable of gpgpu, and is not scheduled via
     * Func::gpu_tile.
     * TODO: Should OpenGLCompute be included here? */
    bool has_gpu_feature() const;

    /** Does this target allow using a certain type. Generally all
     * types except 64-bit float and int/uint should be supported by
     * all backends.
     *
     * It is likely better to call the version below which takes a DeviceAPI.
     */
    bool supports_type(const Type &t) const;

    /** Does this target allow using a certain type on a certain device.
     * This is the prefered version of this routine.
     */
    bool supports_type(const Type &t, DeviceAPI device) const;

    /** Returns whether a particular device API can be used with this
     * Target. */
    bool supports_device_api(DeviceAPI api) const;

    /** If this Target (including all Features) requires a specific DeviceAPI,
     * return it. If it doesn't, return DeviceAPI::None.  If the Target has
     * features with multiple (different) DeviceAPI requirements, the result
     * will be an arbitrary DeviceAPI. */
    DeviceAPI get_required_device_api() const;

    bool operator==(const Target &other) const {
        return os == other.os &&
               arch == other.arch &&
               bits == other.bits &&
               processor_tune == other.processor_tune &&
               features == other.features;
    }

    bool operator!=(const Target &other) const {
        return !(*this == other);
    }

    /**
     * Create a "greatest common denominator" runtime target that is compatible with
     * both this target and \p other. Used by generators to conveniently select a suitable
     * runtime when linking together multiple functions.
     *
     * @param other The other target from which we compute the gcd target.
     * @param[out] result The gcd target if we return true, otherwise unmodified. Can be the same as *this.
     * @return Whether it was possible to find a compatible target (true) or not.
     */
    bool get_runtime_compatible_target(const Target &other, Target &result);

    /** Convert the Target into a string form that can be reconstituted
     * by merge_string(), which will always be of the form
     *
     *   arch-bits-os-processor-feature1-feature2...featureN.
     *
     * Note that is guaranteed that Target(t1.to_string()) == t1,
     * but not that Target(s).to_string() == s (since there can be
     * multiple strings that parse to the same Target)...
     * *unless* t1 contains 'unknown' fields (in which case you'll get a string
     * that can't be parsed, which is intentional).
     */
    std::string to_string() const;

    /** Given a data type, return an estimate of the "natural" vector size
     * for that data type when compiling for this Target. */
    int natural_vector_size(const Halide::Type &t) const;

    /** Given a data type, return an estimate of the "natural" vector size
     * for that data type when compiling for this Target. */
    template<typename data_t>
    int natural_vector_size() const {
        return natural_vector_size(type_of<data_t>());
    }

    /** Return true iff 64 bits and has_feature(LargeBuffers). */
    bool has_large_buffers() const {
        return bits == 64 && has_feature(LargeBuffers);
    }

    /** Return the maximum buffer size in bytes supported on this
     * Target. This is 2^31 - 1 except on 64-bit targets when the LargeBuffers
     * feature is enabled, which expands the maximum to 2^63 - 1. */
    int64_t maximum_buffer_size() const {
        if (has_large_buffers()) {
            return (((uint64_t)1) << 63) - 1;
        } else {
            return (((uint64_t)1) << 31) - 1;
        }
    }

    /** Get the minimum cuda capability found as an integer. Returns
     * 20 (our minimum supported cuda compute capability) if no cuda
     * features are set. */
    int get_cuda_capability_lower_bound() const;

    /** Was libHalide compiled with support for this target? */
    bool supported() const;

    /** Return a bitset of the Featuress set in this Target (set = 1).
     * Note that while this happens to be the current internal representation,
     * that might not always be the case. */
    const std::bitset<FeatureEnd> &get_features_bitset() const {
        return features;
    }

    /** Return the name corresponding to a given Feature, in the form
     * used to construct Target strings (e.g., Feature::Debug is "debug" and not "Debug"). */
    static std::string feature_to_name(Target::Feature feature);

    /** Return the feature corresponding to a given name, in the form
     * used to construct Target strings (e.g., Feature::Debug is "debug" and not "Debug").
     * If the string is not a known feature name, return FeatureEnd. */
    static Target::Feature feature_from_name(const std::string &name);

private:
    /** A bitmask that stores the active features. */
    std::bitset<FeatureEnd> features;
};

/** Return the target corresponding to the host machine. */
Target get_host_target();

/** Return the target that Halide will use. If HL_TARGET is set it
 * uses that. Otherwise calls \ref get_host_target */
Target get_target_from_environment();

/** Return the target that Halide will use for jit-compilation. If
 * HL_JIT_TARGET is set it uses that. Otherwise calls \ref
 * get_host_target. Throws an error if the architecture, bit width,
 * and OS of the target do not match the host target, so this is only
 * useful for controlling the feature set. */
Target get_jit_target_from_environment();

/** Get the Target feature corresponding to a DeviceAPI. For device
 * apis that do not correspond to any single target feature, returns
 * Target::FeatureEnd */
Target::Feature target_feature_for_device_api(DeviceAPI api);

namespace Internal {

void target_test();
}

}  // namespace Halide

#endif<|MERGE_RESOLUTION|>--- conflicted
+++ resolved
@@ -152,11 +152,8 @@
         RVV = halide_target_feature_rvv,
         ARMv81a = halide_target_feature_armv81a,
         SanitizerCoverage = halide_target_feature_sanitizer_coverage,
-<<<<<<< HEAD
+        ProfileByTimer = halide_target_feature_profile_by_timer,
         Vulkan = halide_target_feature_vulkan,
-=======
-        ProfileByTimer = halide_target_feature_profile_by_timer,
->>>>>>> 85b9f29b
         FeatureEnd = halide_target_feature_end
     };
     Target() = default;
