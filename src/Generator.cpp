// Generator requires C++11
#if __cplusplus > 199711L || _MSC_VER >= 1800

#include "Generator.h"

namespace {

// Return true iff the name is valid for Generators or Params.
// (NOTE: gcc didn't add proper std::regex support until v4.9;
// we don't yet require this, hence the hand-rolled replacement.)

bool is_alpha(char c) { return (c >= 'A' && c <= 'Z') || (c >= 'a' && c <= 'z'); }

// Note that this includes '_'
bool is_alnum(char c) { return is_alpha(c) || (c == '_') || (c >= '0' && c <= '9'); }

// Basically, a valid C identifier, except:
//
// -- initial _ is forbidden (rather than merely "reserved")
// -- two underscores in a row is also forbidden
bool is_valid_name(const std::string& n) {
    if (n.empty()) return false;
    if (!is_alpha(n[0])) return false;
    for (size_t i = 1; i < n.size(); ++i) {
        if (!is_alnum(n[i])) return false;
        if (n[i] == '_' && n[i-1] == '_') return false;
    }
    return true;
}

}  // namespace

namespace Halide {
namespace Internal {

const std::map<std::string, Halide::Type> &get_halide_type_enum_map() {
    static const std::map<std::string, Halide::Type> halide_type_enum_map{
        {"int8", Halide::Int(8)},
        {"int16", Halide::Int(16)},
        {"int32", Halide::Int(32)},
        {"uint8", Halide::UInt(8)},
        {"uint16", Halide::UInt(16)},
        {"uint32", Halide::UInt(32)},
        {"float32", Halide::Float(32)},
        {"float64", Halide::Float(64)}
    };
    return halide_type_enum_map;
}

int generate_filter_main(int argc, char **argv, std::ostream &cerr) {
    const char kUsage[] = "gengen [-g GENERATOR_NAME] [-f FUNCTION_NAME] [-o OUTPUT_DIR] [-e EMIT_OPTIONS] "
                          "target=target-string [generator_arg=value [...]]\n\n"
                          "  -e  A comma separated list of optional files to emit. Accepted values are "
                          "[assembly, bitcode, stmt, html]\n";

    std::map<std::string, std::string> flags_info = { { "-f", "" }, { "-g", "" }, { "-o", "" }, { "-e", "" } };
    std::map<std::string, std::string> generator_args;

    for (int i = 1; i < argc; ++i) {
        if (argv[i][0] != '-') {
            std::vector<std::string> v = split_string(argv[i], "=");
            if (v.size() != 2 || v[0].empty() || v[1].empty()) {
                cerr << kUsage;
                return 1;
            }
            generator_args[v[0]] = v[1];
            continue;
        }
        auto it = flags_info.find(argv[i]);
        if (it != flags_info.end()) {
            if (i + 1 >= argc) {
                cerr << kUsage;
                return 1;
            }
            it->second = argv[i + 1];
            ++i;
            continue;
        }
        cerr << "Unknown flag: " << argv[i] << "\n";
        cerr << kUsage;
        return 1;
    }

    std::vector<std::string> generator_names = GeneratorRegistry::enumerate();
    if (generator_names.size() == 0) {
        cerr << "No generators have been registered\n";
        cerr << kUsage;
        return 1;
    }

    std::string generator_name = flags_info["-g"];
    if (generator_name.empty()) {
        // If -g isn't specified, but there's only one generator registered, just use that one.
        if (generator_names.size() != 1) {
            cerr << "-g must be specified if multiple generators are registered:\n";
            for (auto name : generator_names) {
                cerr << "    " << name << "\n";
            }
            cerr << kUsage;
            return 1;
        }
        generator_name = generator_names[0];
    }
    std::string function_name = flags_info["-f"];
    if (function_name.empty()) {
        // If -f isn't specified, assume function name = generator name.
        function_name = generator_name;
    }
    std::string output_dir = flags_info["-o"];
    if (output_dir.empty()) {
        cerr << "-o must always be specified.\n";
        cerr << kUsage;
        return 1;
    }
    if (generator_args.find("target") == generator_args.end()) {
        cerr << "Target missing\n";
        cerr << kUsage;
        return 1;
    }
    GeneratorBase::EmitOptions emit_options;
    std::vector<std::string> emit_flags = split_string(flags_info["-e"], ",");
    for (const std::string &opt : emit_flags) {
        if (opt == "assembly") {
            emit_options.emit_assembly = true;
        } else if (opt == "bitcode") {
            emit_options.emit_bitcode = true;
        } else if (opt == "stmt") {
            emit_options.emit_stmt = true;
        } else if (opt == "html") {
            emit_options.emit_stmt_html = true;
        } else {
<<<<<<< HEAD
            user_warning << "Unrecognized emit option: " << opt
                         << " not one of [assembly, bitcode, stmt, html], ignoring.\n";
=======
            cerr << "Unrecognized emit option: " << opt
                 << " not one of [assembly, bitcode, stmt, html], ignoring.\n";
>>>>>>> 8dc6d0eb
        }
    }

    std::unique_ptr<GeneratorBase> gen = GeneratorRegistry::create(generator_name, generator_args);
    if (gen == nullptr) {
        cerr << "Unknown generator: " << generator_name << "\n";
        cerr << kUsage;
        return 1;
    }
    gen->emit_filter(output_dir, function_name, function_name, emit_options);
    return 0;
}

GeneratorParamBase::GeneratorParamBase(const std::string &name) : name(name) {
    ObjectInstanceRegistry::register_instance(this, 0, ObjectInstanceRegistry::GeneratorParam,
                                              this, nullptr);
}

GeneratorParamBase::~GeneratorParamBase() { ObjectInstanceRegistry::unregister_instance(this); }

/* static */
GeneratorRegistry &GeneratorRegistry::get_registry() {
    static GeneratorRegistry *registry = new GeneratorRegistry;
    return *registry;
}

/* static */
void GeneratorRegistry::register_factory(const std::string &name,
                                         std::unique_ptr<GeneratorFactory> factory) {
    user_assert(is_valid_name(name)) << "Invalid Generator name: " << name;
    GeneratorRegistry &registry = get_registry();
    std::lock_guard<std::mutex> lock(registry.mutex);
    internal_assert(registry.factories.find(name) == registry.factories.end())
        << "Duplicate Generator name: " << name;
    registry.factories[name] = std::move(factory);
}

/* static */
void GeneratorRegistry::unregister_factory(const std::string &name) {
    GeneratorRegistry &registry = get_registry();
    std::lock_guard<std::mutex> lock(registry.mutex);
    internal_assert(registry.factories.find(name) != registry.factories.end())
        << "Generator not found: " << name;
    registry.factories.erase(name);
}

/* static */
std::unique_ptr<GeneratorBase> GeneratorRegistry::create(const std::string &name,
                                                         const GeneratorParamValues &params) {
    GeneratorRegistry &registry = get_registry();
    std::lock_guard<std::mutex> lock(registry.mutex);
    auto it = registry.factories.find(name);
    user_assert(it != registry.factories.end()) << "Generator not found: " << name;
    return it->second->create(params);
}

/* static */
std::vector<std::string> GeneratorRegistry::enumerate() {
    GeneratorRegistry &registry = get_registry();
    std::lock_guard<std::mutex> lock(registry.mutex);
    std::vector<std::string> result;
    for (auto it = registry.factories.begin(); it != registry.factories.end(); ++it) {
        result.push_back(it->first);
    }
    return result;
}

GeneratorBase::GeneratorBase(size_t size, const void *introspection_helper) : size(size), params_built(false) {
    ObjectInstanceRegistry::register_instance(this, size, ObjectInstanceRegistry::Generator, this, introspection_helper);
}

GeneratorBase::~GeneratorBase() { ObjectInstanceRegistry::unregister_instance(this); }

void GeneratorBase::build_params() {
    if (!params_built) {
        std::vector<void *> vf = ObjectInstanceRegistry::instances_in_range(
            this, size, ObjectInstanceRegistry::FilterParam);
        for (size_t i = 0; i < vf.size(); ++i) {
            Parameter *param = static_cast<Parameter *>(vf[i]);
            internal_assert(param != nullptr);
            user_assert(param->is_explicit_name()) << "Params in Generators must have explicit names: " << param->name();
            user_assert(is_valid_name(param->name())) << "Invalid Param name: " << param->name();
            user_assert(filter_params.find(param->name()) == filter_params.end())
                << "Duplicate Param name: " << param->name();
            filter_params[param->name()] = param;
            filter_arguments.push_back(Argument(param->name(), param->is_buffer(), param->type()));
        }

        std::vector<void *> vg = ObjectInstanceRegistry::instances_in_range(
            this, size, ObjectInstanceRegistry::GeneratorParam);
        for (size_t i = 0; i < vg.size(); ++i) {
            GeneratorParamBase *param = static_cast<GeneratorParamBase *>(vg[i]);
            internal_assert(param != nullptr);
            user_assert(is_valid_name(param->name)) << "Invalid GeneratorParam name: " << param->name;
            user_assert(generator_params.find(param->name) == generator_params.end())
                << "Duplicate GeneratorParam name: " << param->name;
            generator_params[param->name] = param;
        }
        params_built = true;
    }
}

std::vector<Internal::Parameter> GeneratorBase::get_filter_parameters() {
    build_params();
    std::vector<Internal::Parameter> result;
    for (size_t i = 0; i < filter_arguments.size(); ++i) {
        result.push_back(*filter_params[filter_arguments[i].name]);
    }
    return result;
}

GeneratorParamValues GeneratorBase::get_generator_param_values() {
    build_params();
    GeneratorParamValues results;
    for (auto key_value : generator_params) {
        GeneratorParamBase *param = key_value.second;
        results[param->name] = param->to_string();
    }
    return results;
}

void GeneratorBase::set_generator_param_values(const GeneratorParamValues &params) {
    build_params();
    for (auto key_value : params) {
        const std::string &key = key_value.first;
        const std::string &value = key_value.second;
        auto param = generator_params.find(key);
        user_assert(param != generator_params.end())
            << "Generator has no GeneratorParam named: " << key;
        param->second->from_string(value);
    }
}

void GeneratorBase::emit_filter(const std::string &output_dir,
                                const std::string &function_name,
                                const std::string &file_base_name,
                                const EmitOptions &options) {
    build_params();

    Func func = build();

    std::vector<Halide::Argument> inputs = get_filter_arguments();
    std::string base_path = output_dir + "/" + (file_base_name.empty() ? function_name : file_base_name);
    if (options.emit_o || options.emit_assembly || options.emit_bitcode) {
        Outputs output_files;
        if (options.emit_o) {
            output_files.object_name = base_path + ".o";
        }
        if (options.emit_assembly) {
            output_files.assembly_name = base_path + ".s";
        }
        if (options.emit_bitcode) {
            output_files.bitcode_name = base_path + ".bc";
        }
        func.compile_to(output_files, inputs, function_name, target);
    }
    if (options.emit_h) {
        func.compile_to_header(base_path + ".h", inputs, function_name, target);
    }
    if (options.emit_cpp) {
        func.compile_to_c(base_path + ".cpp", inputs, function_name, target);
    }
    if (options.emit_stmt) {
        func.compile_to_lowered_stmt(base_path + ".stmt", Halide::Text, target);
    }
    if (options.emit_stmt_html) {
        func.compile_to_lowered_stmt(base_path + ".html", Halide::HTML, target);
    }
}

Func GeneratorBase::call_extern(std::initializer_list<ExternFuncArgument> function_arguments,
                                std::string function_name){
    Func f = build();
    Func f_extern;
    if (function_name.empty()) {
        function_name = generator_name();
        user_assert(!function_name.empty()) << "call_extern: generator_name is empty";
    }
    f_extern.define_extern(function_name, function_arguments, f.output_types(), f.dimensions());
    return f_extern;
}

Func GeneratorBase::call_extern_by_name(const std::string &generator_name,
                                        std::initializer_list<ExternFuncArgument> function_arguments,
                                        const std::string &function_name,
                                        const GeneratorParamValues &generator_params) {
    std::unique_ptr<GeneratorBase> extern_gen = GeneratorRegistry::create(generator_name, generator_params);
    user_assert(extern_gen != nullptr) << "Unknown generator: " << generator_name << "\n";
    // Note that the Generator's target is not set; at present, this shouldn't matter for
    // define_extern() functions, since none of the linkage should vary by Target.
    return extern_gen->call_extern(function_arguments, function_name);
}

}  // namespace Internal
}  // namespace Halide

#endif  // __cplusplus > 199711L<|MERGE_RESOLUTION|>--- conflicted
+++ resolved
@@ -129,13 +129,8 @@
         } else if (opt == "html") {
             emit_options.emit_stmt_html = true;
         } else {
-<<<<<<< HEAD
-            user_warning << "Unrecognized emit option: " << opt
-                         << " not one of [assembly, bitcode, stmt, html], ignoring.\n";
-=======
             cerr << "Unrecognized emit option: " << opt
                  << " not one of [assembly, bitcode, stmt, html], ignoring.\n";
->>>>>>> 8dc6d0eb
         }
     }
 
