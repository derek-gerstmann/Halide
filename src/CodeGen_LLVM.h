--- conflicted
+++ resolved
@@ -484,13 +484,8 @@
      * as extern "C" linkage. Note that the return value is a function-returning-
      * pointer-to-constant-data.
      */
-<<<<<<< HEAD
-    llvm::Constant* embed_metadata(const std::string &metadata_name,
+    llvm::Function* embed_metadata_getter(const std::string &metadata_getter_name,
         const std::string &function_name, const std::vector<LoweredArgument> &args);
-=======
-    llvm::Function* embed_metadata_getter(const std::string &metadata_getter_name,
-        const std::string &function_name, const std::vector<Argument> &args);
->>>>>>> c3ef7813
 
     /** Embed a constant expression as a global variable. */
     llvm::Constant *embed_constant_expr(Expr e);
