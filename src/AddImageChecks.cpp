--- conflicted
+++ resolved
@@ -73,7 +73,6 @@
     map<string, FindBuffers::Result> bufs = finder.buffers;
 
     // Add the output buffer(s)
-<<<<<<< HEAD
     for (Function f : outputs) {
         for (size_t i = 0; i < f.values().size(); i++) {
             FindBuffers::Result output_buffer;
@@ -81,21 +80,10 @@
             output_buffer.param = f.output_buffers()[i];
             output_buffer.dimensions = f.dimensions();
             if (f.values().size() > 1) {
-                bufs[f.name() + '.' + int_to_string(i)] = output_buffer;
+                bufs[f.name() + '.' + std::to_string(i)] = output_buffer;
             } else {
                 bufs[f.name()] = output_buffer;
             }
-=======
-    for (size_t i = 0; i < f.values().size(); i++) {
-        FindBuffers::Result output_buffer;
-        output_buffer.type = f.values()[i].type();
-        output_buffer.param = f.output_buffers()[i];
-        output_buffer.dimensions = f.dimensions();
-        if (f.values().size() > 1) {
-            bufs[f.name() + '.' + std::to_string(i)] = output_buffer;
-        } else {
-            bufs[f.name()] = output_buffer;
->>>>>>> bae8c395
         }
     }
 
