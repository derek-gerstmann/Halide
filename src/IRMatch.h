#ifndef HALIDE_IR_MATCH_H
#define HALIDE_IR_MATCH_H

/** \file
 * Defines a method to match a fragment of IR against a pattern containing wildcards
 */

#include <map>
#include <random>
#include <set>
#include <vector>

#include "IR.h"
#include "IREquality.h"
#include "IROperator.h"

namespace Halide {
namespace Internal {

/** Does the first expression have the same structure as the second?
 * Variables in the first expression with the name * are interpreted
 * as wildcards, and their matching equivalent in the second
 * expression is placed in the vector give as the third argument.
 * Wildcards require the types to match. For the type bits and width,
 * a 0 indicates "match anything". So an Int(8, 0) will match 8-bit
 * integer vectors of any width (including scalars), and a UInt(0, 0)
 * will match any unsigned integer type.
 *
 * For example:
 \code
 Expr x = Variable::make(Int(32), "*");
 match(x + x, 3 + (2*k), result)
 \endcode
 * should return true, and set result[0] to 3 and
 * result[1] to 2*k.
 */
bool expr_match(const Expr &pattern, const Expr &expr, std::vector<Expr> &result);

/** Does the first expression have the same structure as the second?
 * Variables are matched consistently. The first time a variable is
 * matched, it assumes the value of the matching part of the second
 * expression. Subsequent matches must be equal to the first match.
 *
 * For example:
 \code
 Var x("x"), y("y");
 match(x*(x + y), a*(a + b), result)
 \endcode
 * should return true, and set result["x"] = a, and result["y"] = b.
 */
bool expr_match(const Expr &pattern, const Expr &expr, std::map<std::string, Expr> &result);

void expr_match_test();

/** An alternative template-metaprogramming approach to expression
 * matching. Potentially more efficient. We lift the expression
 * pattern into a type, and then use force-inlined functions to
 * generate efficient matching and reconstruction code for any
 * pattern. Pattern elements are either one of the classes in the
 * namespace IRMatcher, or are non-null Exprs (represented as
 * BaseExprNode &).
 *
 * Pattern elements that are fully specified by their pattern can be
 * built into an expression using the make method. Some patterns,
 * such as a broadcast that matches any number of lanes, don't have
 * enough information to recreate an Expr.
 */
namespace IRMatcher {

constexpr int max_wild = 6;

/** To save stack space, the matcher objects are largely stateless and
 * immutable. This state object is built up during matching and then
 * consumed when constructing a replacement Expr.
 */
struct MatcherState {
    const BaseExprNode *bindings[max_wild];
    halide_scalar_value_t bound_const[max_wild];

    // values of the lanes field with special meaning.
    static constexpr uint16_t signed_integer_overflow = 0x8000;
    static constexpr uint16_t special_values_mask = 0x8000;  // currently only one

    halide_type_t bound_const_type[max_wild];

    HALIDE_ALWAYS_INLINE
    void set_binding(int i, const BaseExprNode &n) noexcept {
        bindings[i] = &n;
    }

    HALIDE_ALWAYS_INLINE
    const BaseExprNode *get_binding(int i) const noexcept {
        return bindings[i];
    }

    HALIDE_ALWAYS_INLINE
    void set_bound_const(int i, int64_t s, halide_type_t t) noexcept {
        bound_const[i].u.i64 = s;
        bound_const_type[i] = t;
    }

    HALIDE_ALWAYS_INLINE
    void set_bound_const(int i, uint64_t u, halide_type_t t) noexcept {
        bound_const[i].u.u64 = u;
        bound_const_type[i] = t;
    }

    HALIDE_ALWAYS_INLINE
    void set_bound_const(int i, double f, halide_type_t t) noexcept {
        bound_const[i].u.f64 = f;
        bound_const_type[i] = t;
    }

    HALIDE_ALWAYS_INLINE
    void set_bound_const(int i, halide_scalar_value_t val, halide_type_t t) noexcept {
        bound_const[i] = val;
        bound_const_type[i] = t;
    }

    HALIDE_ALWAYS_INLINE
    void get_bound_const(int i, halide_scalar_value_t &val, halide_type_t &type) const noexcept {
        val = bound_const[i];
        type = bound_const_type[i];
    }

    HALIDE_ALWAYS_INLINE
    MatcherState() noexcept {
    }
};

template<typename T,
         typename = typename std::remove_reference<T>::type::pattern_tag>
struct enable_if_pattern {
    struct type {};
};

template<typename T>
struct bindings {
    constexpr static uint32_t mask = std::remove_reference<T>::type::binds;
};

inline HALIDE_NEVER_INLINE Expr make_const_special_expr(halide_type_t ty) {
    const uint16_t flags = ty.lanes & MatcherState::special_values_mask;
    ty.lanes &= ~MatcherState::special_values_mask;
    if (flags & MatcherState::signed_integer_overflow) {
        return make_signed_integer_overflow(ty);
    }
    // unreachable
    return Expr();
}

HALIDE_ALWAYS_INLINE
Expr make_const_expr(halide_scalar_value_t val, halide_type_t ty) {
    halide_type_t scalar_type = ty;
    if (scalar_type.lanes & MatcherState::special_values_mask) {
        return make_const_special_expr(scalar_type);
    }

    const int lanes = scalar_type.lanes;
    scalar_type.lanes = 1;

    Expr e;
    switch (scalar_type.code) {
    case halide_type_int:
        e = IntImm::make(scalar_type, val.u.i64);
        break;
    case halide_type_uint:
        e = UIntImm::make(scalar_type, val.u.u64);
        break;
    case halide_type_float:
    case halide_type_bfloat:
        e = FloatImm::make(scalar_type, val.u.f64);
        break;
    default:
        // Unreachable
        return Expr();
    }
    if (lanes > 1) {
        e = Broadcast::make(e, lanes);
    }
    return e;
}

bool equal_helper(const BaseExprNode &a, const BaseExprNode &b) noexcept;

// A fast version of expression equality that assumes a well-typed non-null expression tree.
HALIDE_ALWAYS_INLINE
bool equal(const BaseExprNode &a, const BaseExprNode &b) noexcept {
    // Early out
    return (&a == &b) ||
           ((a.type == b.type) &&
            (a.node_type == b.node_type) &&
            equal_helper(a, b));
}

// A pattern that matches a specific expression
struct SpecificExpr {
    struct pattern_tag {};

    constexpr static uint32_t binds = 0;

    // What is the weakest and strongest IR node this could possibly be
    constexpr static IRNodeType min_node_type = IRNodeType::IntImm;
    constexpr static IRNodeType max_node_type = IRNodeType::Shuffle;
    constexpr static bool canonical = true;

    Expr expr;

    template<uint32_t bound>
    HALIDE_ALWAYS_INLINE bool match(const BaseExprNode &e, MatcherState &state) const noexcept {
        return equal(*expr.get(), e);
    }

    HALIDE_ALWAYS_INLINE
    Expr make(MatcherState &state, halide_type_t type_hint) const {
        return expr;
    }

    constexpr static bool foldable = false;
};

inline std::ostream &operator<<(std::ostream &s, const SpecificExpr &e) {
    s << e.expr;
    return s;
}

template<int i>
struct WildConstInt {
    struct pattern_tag {};

    constexpr static uint32_t binds = 1 << i;

    constexpr static IRNodeType min_node_type = IRNodeType::IntImm;
    constexpr static IRNodeType max_node_type = IRNodeType::IntImm;
    constexpr static bool canonical = true;

    template<uint32_t bound>
    HALIDE_ALWAYS_INLINE bool match(const BaseExprNode &e, MatcherState &state) const noexcept {
        static_assert(i >= 0 && i < max_wild, "Wild with out-of-range index");
        const BaseExprNode *op = &e;
        if (op->node_type == IRNodeType::Broadcast) {
            op = ((const Broadcast *)op)->value.get();
        }
        if (op->node_type != IRNodeType::IntImm) {
            return false;
        }
        int64_t value = ((const IntImm *)op)->value;
        if (bound & binds) {
            halide_scalar_value_t val;
            halide_type_t type;
            state.get_bound_const(i, val, type);
            return e.type == type && value == val.u.i64;
        }
        state.set_bound_const(i, value, e.type);
        return true;
    }

    HALIDE_ALWAYS_INLINE
    Expr make(MatcherState &state, halide_type_t type_hint) const {
        halide_scalar_value_t val;
        halide_type_t type;
        state.get_bound_const(i, val, type);
        return make_const_expr(val, type);
    }

    constexpr static bool foldable = true;

    HALIDE_ALWAYS_INLINE
    void make_folded_const(halide_scalar_value_t &val, halide_type_t &ty, MatcherState &state) const {
        state.get_bound_const(i, val, ty);
    }
};

template<int i>
std::ostream &operator<<(std::ostream &s, const WildConstInt<i> &c) {
    s << "ci" << i;
    return s;
}

template<int i>
struct WildConstUInt {
    struct pattern_tag {};

    constexpr static uint32_t binds = 1 << i;

    constexpr static IRNodeType min_node_type = IRNodeType::UIntImm;
    constexpr static IRNodeType max_node_type = IRNodeType::UIntImm;
    constexpr static bool canonical = true;

    template<uint32_t bound>
    HALIDE_ALWAYS_INLINE bool match(const BaseExprNode &e, MatcherState &state) const noexcept {
        static_assert(i >= 0 && i < max_wild, "Wild with out-of-range index");
        const BaseExprNode *op = &e;
        if (op->node_type == IRNodeType::Broadcast) {
            op = ((const Broadcast *)op)->value.get();
        }
        if (op->node_type != IRNodeType::UIntImm) {
            return false;
        }
        uint64_t value = ((const UIntImm *)op)->value;
        if (bound & binds) {
            halide_scalar_value_t val;
            halide_type_t type;
            state.get_bound_const(i, val, type);
            return e.type == type && value == val.u.u64;
        }
        state.set_bound_const(i, value, e.type);
        return true;
    }

    HALIDE_ALWAYS_INLINE
    Expr make(MatcherState &state, halide_type_t type_hint) const {
        halide_scalar_value_t val;
        halide_type_t type;
        state.get_bound_const(i, val, type);
        return make_const_expr(val, type);
    }

    constexpr static bool foldable = true;

    HALIDE_ALWAYS_INLINE
    void make_folded_const(halide_scalar_value_t &val, halide_type_t &ty, MatcherState &state) const noexcept {
        state.get_bound_const(i, val, ty);
    }
};

template<int i>
std::ostream &operator<<(std::ostream &s, const WildConstUInt<i> &c) {
    s << "cu" << i;
    return s;
}

template<int i>
struct WildConstFloat {
    struct pattern_tag {};

    constexpr static uint32_t binds = 1 << i;

    constexpr static IRNodeType min_node_type = IRNodeType::FloatImm;
    constexpr static IRNodeType max_node_type = IRNodeType::FloatImm;
    constexpr static bool canonical = true;

    template<uint32_t bound>
    HALIDE_ALWAYS_INLINE bool match(const BaseExprNode &e, MatcherState &state) const noexcept {
        static_assert(i >= 0 && i < max_wild, "Wild with out-of-range index");
        const BaseExprNode *op = &e;
        if (op->node_type == IRNodeType::Broadcast) {
            op = ((const Broadcast *)op)->value.get();
        }
        if (op->node_type != IRNodeType::FloatImm) {
            return false;
        }
        double value = ((const FloatImm *)op)->value;
        if (bound & binds) {
            halide_scalar_value_t val;
            halide_type_t type;
            state.get_bound_const(i, val, type);
            return e.type == type && value == val.u.f64;
        }
        state.set_bound_const(i, value, e.type);
        return true;
    }

    HALIDE_ALWAYS_INLINE
    Expr make(MatcherState &state, halide_type_t type_hint) const {
        halide_scalar_value_t val;
        halide_type_t type;
        state.get_bound_const(i, val, type);
        return make_const_expr(val, type);
    }

    constexpr static bool foldable = true;

    HALIDE_ALWAYS_INLINE
    void make_folded_const(halide_scalar_value_t &val, halide_type_t &ty, MatcherState &state) const noexcept {
        state.get_bound_const(i, val, ty);
    }
};

template<int i>
std::ostream &operator<<(std::ostream &s, const WildConstFloat<i> &c) {
    s << "cf" << i;
    return s;
}

// Matches and binds to any constant Expr. Does not support constant-folding.
template<int i>
struct WildConst {
    struct pattern_tag {};

    constexpr static uint32_t binds = 1 << i;

    constexpr static IRNodeType min_node_type = IRNodeType::IntImm;
    constexpr static IRNodeType max_node_type = IRNodeType::FloatImm;
    constexpr static bool canonical = true;

    template<uint32_t bound>
    HALIDE_ALWAYS_INLINE bool match(const BaseExprNode &e, MatcherState &state) const noexcept {
        static_assert(i >= 0 && i < max_wild, "Wild with out-of-range index");
        const BaseExprNode *op = &e;
        if (op->node_type == IRNodeType::Broadcast) {
            op = ((const Broadcast *)op)->value.get();
        }
        switch (op->node_type) {
        case IRNodeType::IntImm:
            return WildConstInt<i>().template match<bound>(e, state);
        case IRNodeType::UIntImm:
            return WildConstUInt<i>().template match<bound>(e, state);
        case IRNodeType::FloatImm:
            return WildConstFloat<i>().template match<bound>(e, state);
        default:
            return false;
        }
    }

    HALIDE_ALWAYS_INLINE
    Expr make(MatcherState &state, halide_type_t type_hint) const {
        halide_scalar_value_t val;
        halide_type_t type;
        state.get_bound_const(i, val, type);
        return make_const_expr(val, type);
    }

    constexpr static bool foldable = true;

    HALIDE_ALWAYS_INLINE
    void make_folded_const(halide_scalar_value_t &val, halide_type_t &ty, MatcherState &state) const noexcept {
        state.get_bound_const(i, val, ty);
    }
};

template<int i>
std::ostream &operator<<(std::ostream &s, const WildConst<i> &c) {
    s << "c" << i;
    return s;
}

// Matches and binds to any Expr
template<int i>
struct Wild {
    struct pattern_tag {};

    constexpr static uint32_t binds = 1 << (i + 16);

    constexpr static IRNodeType min_node_type = IRNodeType::IntImm;
    constexpr static IRNodeType max_node_type = StrongestExprNodeType;
    constexpr static bool canonical = true;

    template<uint32_t bound>
    HALIDE_ALWAYS_INLINE bool match(const BaseExprNode &e, MatcherState &state) const noexcept {
        if (bound & binds) {
            return equal(*state.get_binding(i), e);
        }
        state.set_binding(i, e);
        return true;
    }

    HALIDE_ALWAYS_INLINE
    Expr make(MatcherState &state, halide_type_t type_hint) const {
        return state.get_binding(i);
    }

    constexpr static bool foldable = true;
    HALIDE_ALWAYS_INLINE
    void make_folded_const(halide_scalar_value_t &val, halide_type_t &ty, MatcherState &state) const noexcept {
        auto e = state.get_binding(i);
        ty = e->type;
        switch (e->node_type) {
        case IRNodeType::UIntImm:
            val.u.u64 = ((const UIntImm *)e)->value;
            return;
        case IRNodeType::IntImm:
            val.u.i64 = ((const IntImm *)e)->value;
            return;
        case IRNodeType::FloatImm:
            val.u.f64 = ((const FloatImm *)e)->value;
            return;
        default:
            // The function is noexcept, so silent failure. You
            // shouldn't be calling this if you haven't already
            // checked it's going to be a constant (e.g. with
            // is_const, or because you manually bound a constant Expr
            // to the state).
            val.u.u64 = 0;
        }
    }
};

template<int i>
std::ostream &operator<<(std::ostream &s, const Wild<i> &op) {
    s << "_" << i;
    return s;
}

// Matches a specific constant or broadcast of that constant. The
// constant must be representable as an int64_t.
struct Const {
    struct pattern_tag {};
    int64_t v;

    constexpr static uint32_t binds = 0;

    constexpr static IRNodeType min_node_type = IRNodeType::IntImm;
    constexpr static IRNodeType max_node_type = IRNodeType::FloatImm;
    constexpr static bool canonical = true;

    HALIDE_ALWAYS_INLINE
    Const(int64_t v)
        : v(v) {
    }

    template<uint32_t bound>
    HALIDE_ALWAYS_INLINE bool match(const BaseExprNode &e, MatcherState &state) const noexcept {
        const BaseExprNode *op = &e;
        if (e.node_type == IRNodeType::Broadcast) {
            op = ((const Broadcast *)op)->value.get();
        }
        switch (op->node_type) {
        case IRNodeType::IntImm:
            return ((const IntImm *)op)->value == (int64_t)v;
        case IRNodeType::UIntImm:
            return ((const UIntImm *)op)->value == (uint64_t)v;
        case IRNodeType::FloatImm:
            return ((const FloatImm *)op)->value == (double)v;
        default:
            return false;
        }
    }

    template<uint32_t bound>
    HALIDE_ALWAYS_INLINE bool match(const Const &b, MatcherState &state) const noexcept {
        return v == b.v;
    }

    HALIDE_ALWAYS_INLINE
    Expr make(MatcherState &state, halide_type_t type_hint) const {
        return make_const(type_hint, v);
    }

    constexpr static bool foldable = true;

    HALIDE_ALWAYS_INLINE
    void make_folded_const(halide_scalar_value_t &val, halide_type_t &ty, MatcherState &state) const noexcept {
        // Assume type is already correct
        switch (ty.code) {
        case halide_type_int:
            val.u.i64 = v;
            break;
        case halide_type_uint:
            val.u.u64 = (uint64_t)v;
            break;
        case halide_type_float:
        case halide_type_bfloat:
            val.u.f64 = (double)v;
            break;
        default:
            // Unreachable
            ;
        }
    }
};

// Convert a provided pattern, expr, or constant int into the internal
// representation we use in the matcher trees.
template<typename T,
         typename = typename std::decay<T>::type::pattern_tag>
HALIDE_ALWAYS_INLINE T pattern_arg(T t) {
    return t;
}
HALIDE_ALWAYS_INLINE
Const pattern_arg(int64_t x) {
    return {x};
}
HALIDE_ALWAYS_INLINE
const SpecificExpr pattern_arg(const Expr &e) {
    return {e};
}

// Helpers to deref SpecificExprs to const BaseExprNode & rather than
// passing them by value anywhere (incurring lots of refcounting)
template<typename T,
         // T must be a pattern node
         typename = typename std::decay<T>::type::pattern_tag,
         // But T may not be SpecificExpr
         typename = typename std::enable_if<!std::is_same<typename std::decay<T>::type, SpecificExpr>::value>::type>
HALIDE_ALWAYS_INLINE T unwrap(T t) {
    return t;
}

HALIDE_ALWAYS_INLINE
const BaseExprNode &unwrap(const SpecificExpr &e) {
    return *e.expr.get();
}

inline std::ostream &operator<<(std::ostream &s, const Const &op) {
    s << op.v;
    return s;
}

template<typename Op>
int64_t constant_fold_bin_op(halide_type_t &, int64_t, int64_t) noexcept;

template<typename Op>
uint64_t constant_fold_bin_op(halide_type_t &, uint64_t, uint64_t) noexcept;

template<typename Op>
double constant_fold_bin_op(halide_type_t &, double, double) noexcept;

constexpr bool commutative(IRNodeType t) {
    return (t == IRNodeType::Add ||
            t == IRNodeType::Mul ||
            t == IRNodeType::And ||
            t == IRNodeType::Or ||
            t == IRNodeType::Min ||
            t == IRNodeType::Max ||
            t == IRNodeType::EQ ||
            t == IRNodeType::NE);
}

// Matches one of the binary operators
template<typename Op, typename A, typename B>
struct BinOp {
    struct pattern_tag {};
    A a;
    B b;

    constexpr static uint32_t binds = bindings<A>::mask | bindings<B>::mask;

    constexpr static IRNodeType min_node_type = Op::_node_type;
    constexpr static IRNodeType max_node_type = Op::_node_type;

    // For commutative bin ops, we expect the weaker IR node type on
    // the right. That is, for the rule to be canonical it must be
    // possible that A is at least as strong as B.
    constexpr static bool canonical =
        A::canonical && B::canonical && (!commutative(Op::_node_type) || (A::max_node_type >= B::min_node_type));

    template<uint32_t bound>
    HALIDE_ALWAYS_INLINE bool match(const BaseExprNode &e, MatcherState &state) const noexcept {
        if (e.node_type != Op::_node_type) {
            return false;
        }
        const Op &op = (const Op &)e;
        return (a.template match<bound>(*op.a.get(), state) &&
                b.template match<bound | bindings<A>::mask>(*op.b.get(), state));
    }

    template<uint32_t bound, typename Op2, typename A2, typename B2>
    HALIDE_ALWAYS_INLINE bool match(const BinOp<Op2, A2, B2> &op, MatcherState &state) const noexcept {
        return (std::is_same<Op, Op2>::value &&
                a.template match<bound>(unwrap(op.a), state) &&
                b.template match<bound | bindings<A>::mask>(unwrap(op.b), state));
    }

    constexpr static bool foldable = A::foldable && B::foldable;

    HALIDE_ALWAYS_INLINE
    void make_folded_const(halide_scalar_value_t &val, halide_type_t &ty, MatcherState &state) const noexcept {
        halide_scalar_value_t val_a, val_b;
        if (std::is_same<A, Const>::value) {
            b.make_folded_const(val_b, ty, state);
            if ((std::is_same<Op, And>::value && val_b.u.u64 == 0) ||
                (std::is_same<Op, Or>::value && val_b.u.u64 == 1)) {
                // Short circuit
                val = val_b;
                return;
            }
            const uint16_t l = ty.lanes;
            a.make_folded_const(val_a, ty, state);
            ty.lanes |= l;  // Make sure the overflow bits are sticky
        } else {
            a.make_folded_const(val_a, ty, state);
            if ((std::is_same<Op, And>::value && val_a.u.u64 == 0) ||
                (std::is_same<Op, Or>::value && val_a.u.u64 == 1)) {
                // Short circuit
                val = val_a;
                return;
            }
            const uint16_t l = ty.lanes;
            b.make_folded_const(val_b, ty, state);
            ty.lanes |= l;
        }
        switch (ty.code) {
        case halide_type_int:
            val.u.i64 = constant_fold_bin_op<Op>(ty, val_a.u.i64, val_b.u.i64);
            break;
        case halide_type_uint:
            val.u.u64 = constant_fold_bin_op<Op>(ty, val_a.u.u64, val_b.u.u64);
            break;
        case halide_type_float:
        case halide_type_bfloat:
            val.u.f64 = constant_fold_bin_op<Op>(ty, val_a.u.f64, val_b.u.f64);
            break;
        default:
            // unreachable
            ;
        }
    }

    HALIDE_ALWAYS_INLINE
    Expr make(MatcherState &state, halide_type_t type_hint) const noexcept {
        Expr ea, eb;
        if (std::is_same<A, Const>::value) {
            eb = b.make(state, type_hint);
            ea = a.make(state, eb.type());
        } else {
            ea = a.make(state, type_hint);
            eb = b.make(state, ea.type());
        }
        // We sometimes mix vectors and scalars in the rewrite rules,
        // so insert a broadcast if necessary.
        if (ea.type().is_vector() && !eb.type().is_vector()) {
            eb = Broadcast::make(eb, ea.type().lanes());
        }
        if (eb.type().is_vector() && !ea.type().is_vector()) {
            ea = Broadcast::make(ea, eb.type().lanes());
        }
        return Op::make(std::move(ea), std::move(eb));
    }
};

template<typename Op>
uint64_t constant_fold_cmp_op(int64_t, int64_t) noexcept;

template<typename Op>
uint64_t constant_fold_cmp_op(uint64_t, uint64_t) noexcept;

template<typename Op>
uint64_t constant_fold_cmp_op(double, double) noexcept;

// Matches one of the comparison operators
template<typename Op, typename A, typename B>
struct CmpOp {
    struct pattern_tag {};
    A a;
    B b;

    constexpr static uint32_t binds = bindings<A>::mask | bindings<B>::mask;

    constexpr static IRNodeType min_node_type = Op::_node_type;
    constexpr static IRNodeType max_node_type = Op::_node_type;
    constexpr static bool canonical = (A::canonical &&
                                       B::canonical &&
                                       (!commutative(Op::_node_type) || A::max_node_type >= B::min_node_type) &&
                                       (Op::_node_type != IRNodeType::GE) &&
                                       (Op::_node_type != IRNodeType::GT));

    template<uint32_t bound>
    HALIDE_ALWAYS_INLINE bool match(const BaseExprNode &e, MatcherState &state) const noexcept {
        if (e.node_type != Op::_node_type) {
            return false;
        }
        const Op &op = (const Op &)e;
        return (a.template match<bound>(*op.a.get(), state) &&
                b.template match<bound | bindings<A>::mask>(*op.b.get(), state));
    }

    template<uint32_t bound, typename Op2, typename A2, typename B2>
    HALIDE_ALWAYS_INLINE bool match(const CmpOp<Op2, A2, B2> &op, MatcherState &state) const noexcept {
        return (std::is_same<Op, Op2>::value &&
                a.template match<bound>(unwrap(op.a), state) &&
                b.template match<bound | bindings<A>::mask>(unwrap(op.b), state));
    }

    constexpr static bool foldable = A::foldable && B::foldable;

    HALIDE_ALWAYS_INLINE
    void make_folded_const(halide_scalar_value_t &val, halide_type_t &ty, MatcherState &state) const noexcept {
        halide_scalar_value_t val_a, val_b;
        // If one side is an untyped const, evaluate the other side first to get a type hint.
        if (std::is_same<A, Const>::value) {
            b.make_folded_const(val_b, ty, state);
            const uint16_t l = ty.lanes;
            a.make_folded_const(val_a, ty, state);
            ty.lanes |= l;
        } else {
            a.make_folded_const(val_a, ty, state);
            const uint16_t l = ty.lanes;
            b.make_folded_const(val_b, ty, state);
            ty.lanes |= l;
        }
        switch (ty.code) {
        case halide_type_int:
            val.u.u64 = constant_fold_cmp_op<Op>(val_a.u.i64, val_b.u.i64);
            break;
        case halide_type_uint:
            val.u.u64 = constant_fold_cmp_op<Op>(val_a.u.u64, val_b.u.u64);
            break;
        case halide_type_float:
        case halide_type_bfloat:
            val.u.u64 = constant_fold_cmp_op<Op>(val_a.u.f64, val_b.u.f64);
            break;
        default:
            // unreachable
            ;
        }
        ty.code = halide_type_uint;
        ty.bits = 1;
    }

    HALIDE_ALWAYS_INLINE
    Expr make(MatcherState &state, halide_type_t type_hint) const {
        // If one side is an untyped const, evaluate the other side first to get a type hint.
        Expr ea, eb;
        if (std::is_same<A, Const>::value) {
            eb = b.make(state, {});
            ea = a.make(state, eb.type());
        } else {
            ea = a.make(state, {});
            eb = b.make(state, ea.type());
        }
        // We sometimes mix vectors and scalars in the rewrite rules,
        // so insert a broadcast if necessary.
        if (ea.type().is_vector() && !eb.type().is_vector()) {
            eb = Broadcast::make(eb, ea.type().lanes());
        }
        if (eb.type().is_vector() && !ea.type().is_vector()) {
            ea = Broadcast::make(ea, eb.type().lanes());
        }
        return Op::make(std::move(ea), std::move(eb));
    }
};

template<typename A, typename B>
std::ostream &operator<<(std::ostream &s, const BinOp<Add, A, B> &op) {
    s << "(" << op.a << " + " << op.b << ")";
    return s;
}

template<typename A, typename B>
std::ostream &operator<<(std::ostream &s, const BinOp<Sub, A, B> &op) {
    s << "(" << op.a << " - " << op.b << ")";
    return s;
}

template<typename A, typename B>
std::ostream &operator<<(std::ostream &s, const BinOp<Mul, A, B> &op) {
    s << "(" << op.a << " * " << op.b << ")";
    return s;
}

template<typename A, typename B>
std::ostream &operator<<(std::ostream &s, const BinOp<Div, A, B> &op) {
    s << "(" << op.a << " / " << op.b << ")";
    return s;
}

template<typename A, typename B>
std::ostream &operator<<(std::ostream &s, const BinOp<And, A, B> &op) {
    s << "(" << op.a << " && " << op.b << ")";
    return s;
}

template<typename A, typename B>
std::ostream &operator<<(std::ostream &s, const BinOp<Or, A, B> &op) {
    s << "(" << op.a << " || " << op.b << ")";
    return s;
}

template<typename A, typename B>
std::ostream &operator<<(std::ostream &s, const BinOp<Min, A, B> &op) {
    s << "min(" << op.a << ", " << op.b << ")";
    return s;
}

template<typename A, typename B>
std::ostream &operator<<(std::ostream &s, const BinOp<Max, A, B> &op) {
    s << "max(" << op.a << ", " << op.b << ")";
    return s;
}

template<typename A, typename B>
std::ostream &operator<<(std::ostream &s, const CmpOp<LE, A, B> &op) {
    s << "(" << op.a << " <= " << op.b << ")";
    return s;
}

template<typename A, typename B>
std::ostream &operator<<(std::ostream &s, const CmpOp<LT, A, B> &op) {
    s << "(" << op.a << " < " << op.b << ")";
    return s;
}

template<typename A, typename B>
std::ostream &operator<<(std::ostream &s, const CmpOp<GE, A, B> &op) {
    s << "(" << op.a << " >= " << op.b << ")";
    return s;
}

template<typename A, typename B>
std::ostream &operator<<(std::ostream &s, const CmpOp<GT, A, B> &op) {
    s << "(" << op.a << " > " << op.b << ")";
    return s;
}

template<typename A, typename B>
std::ostream &operator<<(std::ostream &s, const CmpOp<EQ, A, B> &op) {
    s << "(" << op.a << " == " << op.b << ")";
    return s;
}

template<typename A, typename B>
std::ostream &operator<<(std::ostream &s, const CmpOp<NE, A, B> &op) {
    s << "(" << op.a << " != " << op.b << ")";
    return s;
}

template<typename A, typename B>
std::ostream &operator<<(std::ostream &s, const BinOp<Mod, A, B> &op) {
    s << "(" << op.a << " % " << op.b << ")";
    return s;
}

template<typename A, typename B>
HALIDE_ALWAYS_INLINE auto operator+(A a, B b) noexcept -> BinOp<Add, decltype(pattern_arg(a)), decltype(pattern_arg(b))> {
    return {pattern_arg(a), pattern_arg(b)};
}

template<typename A, typename B>
HALIDE_ALWAYS_INLINE auto add(A a, B b) -> decltype(IRMatcher::operator+(a, b)) {
    return IRMatcher::operator+(a, b);
}

template<>
HALIDE_ALWAYS_INLINE int64_t constant_fold_bin_op<Add>(halide_type_t &t, int64_t a, int64_t b) noexcept {
    t.lanes |= ((t.bits >= 32) && add_would_overflow(t.bits, a, b)) ? MatcherState::signed_integer_overflow : 0;
    int dead_bits = 64 - t.bits;
    // Drop the high bits then sign-extend them back
    return int64_t((uint64_t(a) + uint64_t(b)) << dead_bits) >> dead_bits;
}

template<>
HALIDE_ALWAYS_INLINE uint64_t constant_fold_bin_op<Add>(halide_type_t &t, uint64_t a, uint64_t b) noexcept {
    uint64_t ones = (uint64_t)(-1);
    return (a + b) & (ones >> (64 - t.bits));
}

template<>
HALIDE_ALWAYS_INLINE double constant_fold_bin_op<Add>(halide_type_t &t, double a, double b) noexcept {
    return a + b;
}

template<typename A, typename B>
HALIDE_ALWAYS_INLINE auto operator-(A a, B b) noexcept -> BinOp<Sub, decltype(pattern_arg(a)), decltype(pattern_arg(b))> {
    return {pattern_arg(a), pattern_arg(b)};
}

template<typename A, typename B>
HALIDE_ALWAYS_INLINE auto sub(A a, B b) -> decltype(IRMatcher::operator-(a, b)) {
    return IRMatcher::operator-(a, b);
}

template<>
HALIDE_ALWAYS_INLINE int64_t constant_fold_bin_op<Sub>(halide_type_t &t, int64_t a, int64_t b) noexcept {
    t.lanes |= ((t.bits >= 32) && sub_would_overflow(t.bits, a, b)) ? MatcherState::signed_integer_overflow : 0;
    // Drop the high bits then sign-extend them back
    int dead_bits = 64 - t.bits;
    return int64_t((uint64_t(a) - uint64_t(b)) << dead_bits) >> dead_bits;
}

template<>
HALIDE_ALWAYS_INLINE uint64_t constant_fold_bin_op<Sub>(halide_type_t &t, uint64_t a, uint64_t b) noexcept {
    uint64_t ones = (uint64_t)(-1);
    return (a - b) & (ones >> (64 - t.bits));
}

template<>
HALIDE_ALWAYS_INLINE double constant_fold_bin_op<Sub>(halide_type_t &t, double a, double b) noexcept {
    return a - b;
}

template<typename A, typename B>
HALIDE_ALWAYS_INLINE auto operator*(A a, B b) noexcept -> BinOp<Mul, decltype(pattern_arg(a)), decltype(pattern_arg(b))> {
    return {pattern_arg(a), pattern_arg(b)};
}

template<typename A, typename B>
HALIDE_ALWAYS_INLINE auto mul(A a, B b) -> decltype(IRMatcher::operator*(a, b)) {
    return IRMatcher::operator*(a, b);
}

template<>
HALIDE_ALWAYS_INLINE int64_t constant_fold_bin_op<Mul>(halide_type_t &t, int64_t a, int64_t b) noexcept {
    t.lanes |= ((t.bits >= 32) && mul_would_overflow(t.bits, a, b)) ? MatcherState::signed_integer_overflow : 0;
    int dead_bits = 64 - t.bits;
    // Drop the high bits then sign-extend them back
    return int64_t((uint64_t(a) * uint64_t(b)) << dead_bits) >> dead_bits;
}

template<>
HALIDE_ALWAYS_INLINE uint64_t constant_fold_bin_op<Mul>(halide_type_t &t, uint64_t a, uint64_t b) noexcept {
    uint64_t ones = (uint64_t)(-1);
    return (a * b) & (ones >> (64 - t.bits));
}

template<>
HALIDE_ALWAYS_INLINE double constant_fold_bin_op<Mul>(halide_type_t &t, double a, double b) noexcept {
    return a * b;
}

template<typename A, typename B>
HALIDE_ALWAYS_INLINE auto operator/(A a, B b) noexcept -> BinOp<Div, decltype(pattern_arg(a)), decltype(pattern_arg(b))> {
    return {pattern_arg(a), pattern_arg(b)};
}

template<typename A, typename B>
HALIDE_ALWAYS_INLINE auto div(A a, B b) -> decltype(IRMatcher::operator/(a, b)) {
    return IRMatcher::operator/(a, b);
}

template<>
HALIDE_ALWAYS_INLINE int64_t constant_fold_bin_op<Div>(halide_type_t &t, int64_t a, int64_t b) noexcept {
    return div_imp(a, b);
}

template<>
HALIDE_ALWAYS_INLINE uint64_t constant_fold_bin_op<Div>(halide_type_t &t, uint64_t a, uint64_t b) noexcept {
    return div_imp(a, b);
}

template<>
HALIDE_ALWAYS_INLINE double constant_fold_bin_op<Div>(halide_type_t &t, double a, double b) noexcept {
    return div_imp(a, b);
}

template<typename A, typename B>
HALIDE_ALWAYS_INLINE auto operator%(A a, B b) noexcept -> BinOp<Mod, decltype(pattern_arg(a)), decltype(pattern_arg(b))> {
    return {pattern_arg(a), pattern_arg(b)};
}

template<typename A, typename B>
HALIDE_ALWAYS_INLINE auto mod(A a, B b) -> decltype(IRMatcher::operator%(a, b)) {
    return IRMatcher::operator%(a, b);
}

template<>
HALIDE_ALWAYS_INLINE int64_t constant_fold_bin_op<Mod>(halide_type_t &t, int64_t a, int64_t b) noexcept {
    return mod_imp(a, b);
}

template<>
HALIDE_ALWAYS_INLINE uint64_t constant_fold_bin_op<Mod>(halide_type_t &t, uint64_t a, uint64_t b) noexcept {
    return mod_imp(a, b);
}

template<>
HALIDE_ALWAYS_INLINE double constant_fold_bin_op<Mod>(halide_type_t &t, double a, double b) noexcept {
    return mod_imp(a, b);
}

template<typename A, typename B>
HALIDE_ALWAYS_INLINE auto min(A a, B b) noexcept -> BinOp<Min, decltype(pattern_arg(a)), decltype(pattern_arg(b))> {
    return {pattern_arg(a), pattern_arg(b)};
}

template<>
HALIDE_ALWAYS_INLINE int64_t constant_fold_bin_op<Min>(halide_type_t &t, int64_t a, int64_t b) noexcept {
    return std::min(a, b);
}

template<>
HALIDE_ALWAYS_INLINE uint64_t constant_fold_bin_op<Min>(halide_type_t &t, uint64_t a, uint64_t b) noexcept {
    return std::min(a, b);
}

template<>
HALIDE_ALWAYS_INLINE double constant_fold_bin_op<Min>(halide_type_t &t, double a, double b) noexcept {
    return std::min(a, b);
}

template<typename A, typename B>
HALIDE_ALWAYS_INLINE auto max(A a, B b) noexcept -> BinOp<Max, decltype(pattern_arg(a)), decltype(pattern_arg(b))> {
    return {pattern_arg(a), pattern_arg(b)};
}

template<>
HALIDE_ALWAYS_INLINE int64_t constant_fold_bin_op<Max>(halide_type_t &t, int64_t a, int64_t b) noexcept {
    return std::max(a, b);
}

template<>
HALIDE_ALWAYS_INLINE uint64_t constant_fold_bin_op<Max>(halide_type_t &t, uint64_t a, uint64_t b) noexcept {
    return std::max(a, b);
}

template<>
HALIDE_ALWAYS_INLINE double constant_fold_bin_op<Max>(halide_type_t &t, double a, double b) noexcept {
    return std::max(a, b);
}

template<typename A, typename B>
HALIDE_ALWAYS_INLINE auto operator<(A a, B b) noexcept -> CmpOp<LT, decltype(pattern_arg(a)), decltype(pattern_arg(b))> {
    return {pattern_arg(a), pattern_arg(b)};
}

template<typename A, typename B>
HALIDE_ALWAYS_INLINE auto lt(A a, B b) -> decltype(IRMatcher::operator<(a, b)) {
    return IRMatcher::operator<(a, b);
}

template<>
HALIDE_ALWAYS_INLINE uint64_t constant_fold_cmp_op<LT>(int64_t a, int64_t b) noexcept {
    return a < b;
}

template<>
HALIDE_ALWAYS_INLINE uint64_t constant_fold_cmp_op<LT>(uint64_t a, uint64_t b) noexcept {
    return a < b;
}

template<>
HALIDE_ALWAYS_INLINE uint64_t constant_fold_cmp_op<LT>(double a, double b) noexcept {
    return a < b;
}

template<typename A, typename B>
HALIDE_ALWAYS_INLINE auto operator>(A a, B b) noexcept -> CmpOp<GT, decltype(pattern_arg(a)), decltype(pattern_arg(b))> {
    return {pattern_arg(a), pattern_arg(b)};
}

template<typename A, typename B>
HALIDE_ALWAYS_INLINE auto gt(A a, B b) -> decltype(IRMatcher::operator>(a, b)) {
    return IRMatcher::operator>(a, b);
}

template<>
HALIDE_ALWAYS_INLINE uint64_t constant_fold_cmp_op<GT>(int64_t a, int64_t b) noexcept {
    return a > b;
}

template<>
HALIDE_ALWAYS_INLINE uint64_t constant_fold_cmp_op<GT>(uint64_t a, uint64_t b) noexcept {
    return a > b;
}

template<>
HALIDE_ALWAYS_INLINE uint64_t constant_fold_cmp_op<GT>(double a, double b) noexcept {
    return a > b;
}

template<typename A, typename B>
HALIDE_ALWAYS_INLINE auto operator<=(A a, B b) noexcept -> CmpOp<LE, decltype(pattern_arg(a)), decltype(pattern_arg(b))> {
    return {pattern_arg(a), pattern_arg(b)};
}

template<typename A, typename B>
HALIDE_ALWAYS_INLINE auto le(A a, B b) -> decltype(IRMatcher::operator<=(a, b)) {
    return IRMatcher::operator<=(a, b);
}

template<>
HALIDE_ALWAYS_INLINE uint64_t constant_fold_cmp_op<LE>(int64_t a, int64_t b) noexcept {
    return a <= b;
}

template<>
HALIDE_ALWAYS_INLINE uint64_t constant_fold_cmp_op<LE>(uint64_t a, uint64_t b) noexcept {
    return a <= b;
}

template<>
HALIDE_ALWAYS_INLINE uint64_t constant_fold_cmp_op<LE>(double a, double b) noexcept {
    return a <= b;
}

template<typename A, typename B>
HALIDE_ALWAYS_INLINE auto operator>=(A a, B b) noexcept -> CmpOp<GE, decltype(pattern_arg(a)), decltype(pattern_arg(b))> {
    return {pattern_arg(a), pattern_arg(b)};
}

template<typename A, typename B>
HALIDE_ALWAYS_INLINE auto ge(A a, B b) -> decltype(IRMatcher::operator>=(a, b)) {
    return IRMatcher::operator>=(a, b);
}

template<>
HALIDE_ALWAYS_INLINE uint64_t constant_fold_cmp_op<GE>(int64_t a, int64_t b) noexcept {
    return a >= b;
}

template<>
HALIDE_ALWAYS_INLINE uint64_t constant_fold_cmp_op<GE>(uint64_t a, uint64_t b) noexcept {
    return a >= b;
}

template<>
HALIDE_ALWAYS_INLINE uint64_t constant_fold_cmp_op<GE>(double a, double b) noexcept {
    return a >= b;
}

template<typename A, typename B>
HALIDE_ALWAYS_INLINE auto operator==(A a, B b) noexcept -> CmpOp<EQ, decltype(pattern_arg(a)), decltype(pattern_arg(b))> {
    return {pattern_arg(a), pattern_arg(b)};
}

template<typename A, typename B>
HALIDE_ALWAYS_INLINE auto eq(A a, B b) -> decltype(IRMatcher::operator==(a, b)) {
    return IRMatcher::operator==(a, b);
}

template<>
HALIDE_ALWAYS_INLINE uint64_t constant_fold_cmp_op<EQ>(int64_t a, int64_t b) noexcept {
    return a == b;
}

template<>
HALIDE_ALWAYS_INLINE uint64_t constant_fold_cmp_op<EQ>(uint64_t a, uint64_t b) noexcept {
    return a == b;
}

template<>
HALIDE_ALWAYS_INLINE uint64_t constant_fold_cmp_op<EQ>(double a, double b) noexcept {
    return a == b;
}

template<typename A, typename B>
HALIDE_ALWAYS_INLINE auto operator!=(A a, B b) noexcept -> CmpOp<NE, decltype(pattern_arg(a)), decltype(pattern_arg(b))> {
    return {pattern_arg(a), pattern_arg(b)};
}

template<typename A, typename B>
HALIDE_ALWAYS_INLINE auto ne(A a, B b) -> decltype(IRMatcher::operator!=(a, b)) {
    return IRMatcher::operator!=(a, b);
}

template<>
HALIDE_ALWAYS_INLINE uint64_t constant_fold_cmp_op<NE>(int64_t a, int64_t b) noexcept {
    return a != b;
}

template<>
HALIDE_ALWAYS_INLINE uint64_t constant_fold_cmp_op<NE>(uint64_t a, uint64_t b) noexcept {
    return a != b;
}

template<>
HALIDE_ALWAYS_INLINE uint64_t constant_fold_cmp_op<NE>(double a, double b) noexcept {
    return a != b;
}

template<typename A, typename B>
HALIDE_ALWAYS_INLINE auto operator||(A a, B b) noexcept -> BinOp<Or, decltype(pattern_arg(a)), decltype(pattern_arg(b))> {
    return {pattern_arg(a), pattern_arg(b)};
}

template<typename A, typename B>
HALIDE_ALWAYS_INLINE auto or_op(A a, B b) -> decltype(IRMatcher::operator||(a, b)) {
    return IRMatcher::operator||(a, b);
}

template<>
HALIDE_ALWAYS_INLINE int64_t constant_fold_bin_op<Or>(halide_type_t &t, int64_t a, int64_t b) noexcept {
    return (a | b) & 1;
}

template<>
HALIDE_ALWAYS_INLINE uint64_t constant_fold_bin_op<Or>(halide_type_t &t, uint64_t a, uint64_t b) noexcept {
    return (a | b) & 1;
}

template<>
HALIDE_ALWAYS_INLINE double constant_fold_bin_op<Or>(halide_type_t &t, double a, double b) noexcept {
    // Unreachable, as it would be a type mismatch.
    return 0;
}

template<typename A, typename B>
HALIDE_ALWAYS_INLINE auto operator&&(A a, B b) noexcept -> BinOp<And, decltype(pattern_arg(a)), decltype(pattern_arg(b))> {
    return {pattern_arg(a), pattern_arg(b)};
}

template<typename A, typename B>
HALIDE_ALWAYS_INLINE auto and_op(A a, B b) -> decltype(IRMatcher::operator&&(a, b)) {
    return IRMatcher::operator&&(a, b);
}

template<>
HALIDE_ALWAYS_INLINE int64_t constant_fold_bin_op<And>(halide_type_t &t, int64_t a, int64_t b) noexcept {
    return a & b & 1;
}

template<>
HALIDE_ALWAYS_INLINE uint64_t constant_fold_bin_op<And>(halide_type_t &t, uint64_t a, uint64_t b) noexcept {
    return a & b & 1;
}

template<>
HALIDE_ALWAYS_INLINE double constant_fold_bin_op<And>(halide_type_t &t, double a, double b) noexcept {
    // Unreachable
    return 0;
}

constexpr inline uint32_t bitwise_or_reduce() {
    return 0;
}

template<typename... Args>
constexpr uint32_t bitwise_or_reduce(uint32_t first, Args... rest) {
    return first | bitwise_or_reduce(rest...);
}

constexpr inline bool and_reduce() {
    return true;
}

template<typename... Args>
constexpr bool and_reduce(bool first, Args... rest) {
    return first && and_reduce(rest...);
}

template<typename... Args>
struct Intrin {
    struct pattern_tag {};
    Call::IntrinsicOp intrin;
    std::tuple<Args...> args;

    static constexpr uint32_t binds = bitwise_or_reduce((bindings<Args>::mask)...);

    constexpr static IRNodeType min_node_type = IRNodeType::Call;
    constexpr static IRNodeType max_node_type = IRNodeType::Call;
    constexpr static bool canonical = and_reduce((Args::canonical)...);

    template<int i,
             uint32_t bound,
             typename = typename std::enable_if<(i < sizeof...(Args))>::type>
    HALIDE_ALWAYS_INLINE bool match_args(int, const Call &c, MatcherState &state) const noexcept {
        using T = decltype(std::get<i>(args));
        return (std::get<i>(args).template match<bound>(*c.args[i].get(), state) &&
                match_args<i + 1, bound | bindings<T>::mask>(0, c, state));
    }

    template<int i, uint32_t binds>
    HALIDE_ALWAYS_INLINE bool match_args(double, const Call &c, MatcherState &state) const noexcept {
        return true;
    }

    template<uint32_t bound>
    HALIDE_ALWAYS_INLINE bool match(const BaseExprNode &e, MatcherState &state) const noexcept {
        if (e.node_type != IRNodeType::Call) {
            return false;
        }
        const Call &c = (const Call &)e;
        return (c.is_intrinsic(intrin) && match_args<0, bound>(0, c, state));
    }

    template<int i,
             typename = typename std::enable_if<(i < sizeof...(Args))>::type>
    HALIDE_ALWAYS_INLINE void print_args(int, std::ostream &s) const {
        s << std::get<i>(args);
        if (i + 1 < sizeof...(Args)) {
            s << ", ";
        }
        print_args<i + 1>(0, s);
    }

    template<int i>
    HALIDE_ALWAYS_INLINE void print_args(double, std::ostream &s) const {
    }

    HALIDE_ALWAYS_INLINE
    void print_args(std::ostream &s) const {
        print_args<0>(0, s);
    }

    HALIDE_ALWAYS_INLINE
    Expr make(MatcherState &state, halide_type_t type_hint) const {
        if (intrin == Call::likely) {
            return likely(std::get<0>(args).make(state, type_hint));
        } else if (intrin == Call::likely_if_innermost) {
            return likely_if_innermost(std::get<0>(args).make(state, type_hint));
        }
        internal_error << "Unhandled intrinsic in IRMatcher: " << intrin;
        return Expr();
    }

    constexpr static bool foldable = false;

    HALIDE_ALWAYS_INLINE
    Intrin(Call::IntrinsicOp intrin, Args... args) noexcept
        : intrin(intrin), args(args...) {
    }
};

template<typename... Args>
std::ostream &operator<<(std::ostream &s, const Intrin<Args...> &op) {
    s << op.intrin << "(";
    op.print_args(s);
    s << ")";
    return s;
}

template<typename... Args>
HALIDE_ALWAYS_INLINE auto intrin(Call::IntrinsicOp intrinsic_op, Args... args) noexcept -> Intrin<decltype(pattern_arg(args))...> {
    return {intrinsic_op, pattern_arg(args)...};
}

template<typename A>
struct NotOp {
    struct pattern_tag {};
    A a;

    constexpr static uint32_t binds = bindings<A>::mask;

    constexpr static IRNodeType min_node_type = IRNodeType::Not;
    constexpr static IRNodeType max_node_type = IRNodeType::Not;
    constexpr static bool canonical = A::canonical;

    template<uint32_t bound>
    HALIDE_ALWAYS_INLINE bool match(const BaseExprNode &e, MatcherState &state) const noexcept {
        if (e.node_type != IRNodeType::Not) {
            return false;
        }
        const Not &op = (const Not &)e;
        return (a.template match<bound>(*op.a.get(), state));
    }

    template<uint32_t bound, typename A2>
    HALIDE_ALWAYS_INLINE bool match(const NotOp<A2> &op, MatcherState &state) const noexcept {
        return a.template match<bound>(unwrap(op.a), state);
    }

    HALIDE_ALWAYS_INLINE
    Expr make(MatcherState &state, halide_type_t type_hint) const {
        return Not::make(a.make(state, type_hint));
    }

    constexpr static bool foldable = A::foldable;

    template<typename A1 = A>
    HALIDE_ALWAYS_INLINE void make_folded_const(halide_scalar_value_t &val, halide_type_t &ty, MatcherState &state) const noexcept {
        a.make_folded_const(val, ty, state);
        val.u.u64 = ~val.u.u64;
        val.u.u64 &= 1;
    }
};

template<typename A>
HALIDE_ALWAYS_INLINE auto operator!(A a) noexcept -> NotOp<decltype(pattern_arg(a))> {
    return {pattern_arg(a)};
}

template<typename A>
HALIDE_ALWAYS_INLINE auto not_op(A a) -> decltype(IRMatcher::operator!(a)) {
    return IRMatcher::operator!(a);
}

template<typename A>
inline std::ostream &operator<<(std::ostream &s, const NotOp<A> &op) {
    s << "!(" << op.a << ")";
    return s;
}

template<typename C, typename T, typename F>
struct SelectOp {
    struct pattern_tag {};
    C c;
    T t;
    F f;

    constexpr static uint32_t binds = bindings<C>::mask | bindings<T>::mask | bindings<F>::mask;

    constexpr static IRNodeType min_node_type = IRNodeType::Select;
    constexpr static IRNodeType max_node_type = IRNodeType::Select;

    constexpr static bool canonical = C::canonical && T::canonical && F::canonical;

    template<uint32_t bound>
    HALIDE_ALWAYS_INLINE bool match(const BaseExprNode &e, MatcherState &state) const noexcept {
        if (e.node_type != Select::_node_type) {
            return false;
        }
        const Select &op = (const Select &)e;
        return (c.template match<bound>(*op.condition.get(), state) &&
                t.template match<bound | bindings<C>::mask>(*op.true_value.get(), state) &&
                f.template match<bound | bindings<C>::mask | bindings<T>::mask>(*op.false_value.get(), state));
    }
    template<uint32_t bound, typename C2, typename T2, typename F2>
    HALIDE_ALWAYS_INLINE bool match(const SelectOp<C2, T2, F2> &instance, MatcherState &state) const noexcept {
        return (c.template match<bound>(unwrap(instance.c), state) &&
                t.template match<bound | bindings<C>::mask>(unwrap(instance.t), state) &&
                f.template match<bound | bindings<C>::mask | bindings<T>::mask>(unwrap(instance.f), state));
    }

    HALIDE_ALWAYS_INLINE
    Expr make(MatcherState &state, halide_type_t type_hint) const {
        return Select::make(c.make(state, {}), t.make(state, type_hint), f.make(state, type_hint));
    }

    constexpr static bool foldable = C::foldable && T::foldable && F::foldable;

    template<typename C1 = C>
    HALIDE_ALWAYS_INLINE void make_folded_const(halide_scalar_value_t &val, halide_type_t &ty, MatcherState &state) const noexcept {
        halide_scalar_value_t c_val, t_val, f_val;
        halide_type_t c_ty;
        c.make_folded_const(c_val, c_ty, state);
        if ((c_val.u.u64 & 1) == 1) {
            t.make_folded_const(val, ty, state);
        } else {
            f.make_folded_const(val, ty, state);
        }
        ty.lanes |= c_ty.lanes & MatcherState::special_values_mask;
    }
};

template<typename C, typename T, typename F>
std::ostream &operator<<(std::ostream &s, const SelectOp<C, T, F> &op) {
    s << "select(" << op.c << ", " << op.t << ", " << op.f << ")";
    return s;
}

template<typename C, typename T, typename F>
HALIDE_ALWAYS_INLINE auto select(C c, T t, F f) noexcept -> SelectOp<decltype(pattern_arg(c)), decltype(pattern_arg(t)), decltype(pattern_arg(f))> {
    return {pattern_arg(c), pattern_arg(t), pattern_arg(f)};
}

template<typename A, bool known_lanes>
struct BroadcastOp {
    struct pattern_tag {};
    A a;
    int lanes;

    constexpr static uint32_t binds = bindings<A>::mask;

    constexpr static IRNodeType min_node_type = IRNodeType::Broadcast;
    constexpr static IRNodeType max_node_type = IRNodeType::Broadcast;

    constexpr static bool canonical = A::canonical;

    template<uint32_t bound>
    HALIDE_ALWAYS_INLINE bool match(const BaseExprNode &e, MatcherState &state) const noexcept {
        if (e.node_type == Broadcast::_node_type) {
            const Broadcast &op = (const Broadcast &)e;
            if ((!known_lanes || lanes == op.lanes) &&
                a.template match<bound>(*op.value.get(), state)) {
                return true;
            }
        }
        return false;
    }

    template<uint32_t bound, typename A2, bool known_lanes_2>
    HALIDE_ALWAYS_INLINE bool match(const BroadcastOp<A2, known_lanes_2> &op, MatcherState &state) const noexcept {
        return (a.template match<bound>(unwrap(op.a), state) &&
                (lanes == op.lanes || !known_lanes || !known_lanes_2));
    }

    HALIDE_ALWAYS_INLINE
    Expr make(MatcherState &state, halide_type_t type_hint) const {
        const int l = known_lanes ? lanes : type_hint.lanes;
        type_hint.lanes = 1;
<<<<<<< HEAD
        Expr ae = a.make(state, type_hint);
        return Broadcast::make(a.make(state, type_hint), l / ae.type().lanes());
=======
        Expr val = a.make(state, type_hint);
        if (l == 1) {
            return val;
        } else {
            return Broadcast::make(std::move(val), l);
        }
>>>>>>> d8889ad1
    }

    constexpr static bool foldable = false;

    template<typename A1 = A>
    HALIDE_ALWAYS_INLINE void make_folded_const(halide_scalar_value_t &val, halide_type_t &ty, MatcherState &state) const noexcept {
        uint16_t l = known_lanes ? lanes : ty.lanes;
        a.make_folded_const(val, ty, state);
        ty.lanes = l | (ty.lanes & MatcherState::special_values_mask);
    }
};

template<typename A>
inline std::ostream &operator<<(std::ostream &s, const BroadcastOp<A, true> &op) {
    s << "broadcast(" << op.a << ", " << op.lanes << ")";
    return s;
}

template<typename A>
inline std::ostream &operator<<(std::ostream &s, const BroadcastOp<A, false> &op) {
    s << "broadcast(" << op.a << ")";
    return s;
}

template<typename A>
HALIDE_ALWAYS_INLINE auto broadcast(A a, int lanes) noexcept -> BroadcastOp<decltype(pattern_arg(a)), true> {
    return {pattern_arg(a), lanes};
}

template<typename A>
HALIDE_ALWAYS_INLINE auto broadcast(A a) noexcept -> BroadcastOp<decltype(pattern_arg(a)), false> {
    return {pattern_arg(a), 0};
}

template<typename A, typename B, bool known_lanes>
struct RampOp {
    struct pattern_tag {};
    A a;
    B b;
    int lanes;

    constexpr static uint32_t binds = bindings<A>::mask | bindings<B>::mask;

    constexpr static IRNodeType min_node_type = IRNodeType::Ramp;
    constexpr static IRNodeType max_node_type = IRNodeType::Ramp;

    constexpr static bool canonical = A::canonical && B::canonical;

    template<uint32_t bound>
    HALIDE_ALWAYS_INLINE bool match(const BaseExprNode &e, MatcherState &state) const noexcept {
        if (e.node_type != Ramp::_node_type) {
            return false;
        }
        const Ramp &op = (const Ramp &)e;
        if ((lanes == op.lanes || !known_lanes) &&
            a.template match<bound>(*op.base.get(), state) &&
            b.template match<bound | bindings<A>::mask>(*op.stride.get(), state)) {
            return true;
        } else {
            return false;
        }
    }

    template<uint32_t bound, typename A2, typename B2, bool known_lanes_2>
    HALIDE_ALWAYS_INLINE bool match(const RampOp<A2, B2, known_lanes_2> &op, MatcherState &state) const noexcept {
        return ((lanes == op.lanes || !known_lanes || !known_lanes_2) &&
                a.template match<bound>(unwrap(op.a), state) &&
                b.template match<bound | bindings<A>::mask>(unwrap(op.b), state));
    }

    HALIDE_ALWAYS_INLINE
    Expr make(MatcherState &state, halide_type_t type_hint) const {
        const int l = known_lanes ? lanes : type_hint.lanes;
        type_hint.lanes = 1;
        Expr ea, eb;
        if (std::is_same<A, Const>::value) {
            eb = b.make(state, type_hint);
            ea = a.make(state, eb.type());
        } else {
            ea = a.make(state, type_hint);
            eb = b.make(state, ea.type());
        }
        return Ramp::make(ea, eb, l / ea.type().lanes());
    }

    constexpr static bool foldable = false;
};

template<typename A, typename B>
std::ostream &operator<<(std::ostream &s, const RampOp<A, B, true> &op) {
    s << "ramp(" << op.a << ", " << op.b << ", " << op.lanes << ")";
    return s;
}

template<typename A, typename B>
std::ostream &operator<<(std::ostream &s, const RampOp<A, B, false> &op) {
    s << "ramp(" << op.a << ", " << op.b << ")";
    return s;
}

template<typename A, typename B>
HALIDE_ALWAYS_INLINE auto ramp(A a, B b, int lanes) noexcept -> RampOp<decltype(pattern_arg(a)), decltype(pattern_arg(b)), true> {
    return {pattern_arg(a), pattern_arg(b), lanes};
}

template<typename A, typename B>
HALIDE_ALWAYS_INLINE auto ramp(A a, B b) noexcept -> RampOp<decltype(pattern_arg(a)), decltype(pattern_arg(b)), false> {
    return {pattern_arg(a), pattern_arg(b), 0};
}

template<typename A, bool known_lanes, VectorReduce::Operator reduce_op>
struct VectorReduceOp {
    struct pattern_tag {};
    A a;
    int lanes;

    constexpr static uint32_t binds = bindings<A>::mask;

    constexpr static IRNodeType min_node_type = IRNodeType::VectorReduce;
    constexpr static IRNodeType max_node_type = IRNodeType::VectorReduce;
    constexpr static bool canonical = A::canonical;

    template<uint32_t bound>
    HALIDE_ALWAYS_INLINE bool match(const BaseExprNode &e, MatcherState &state) const noexcept {
        if (e.node_type == VectorReduce::_node_type) {
            const VectorReduce &op = (const VectorReduce &)e;
            if (op.op == reduce_op &&
                (!known_lanes || lanes == op.type.lanes()) &&
                a.template match<bound>(*op.value.get(), state)) {
                return true;
            }
        }
        return false;
    }

    template<uint32_t bound, typename A2, bool known_lanes_2, VectorReduce::Operator reduce_op_2>
    HALIDE_ALWAYS_INLINE bool match(const VectorReduceOp<A2, known_lanes_2, reduce_op_2> &op, MatcherState &state) const noexcept {
        return (reduce_op == reduce_op_2 &&
                a.template match<bound>(unwrap(op.a), state) &&
                (lanes == op.lanes || !known_lanes || !known_lanes_2));
    }

    HALIDE_ALWAYS_INLINE
    Expr make(MatcherState &state, halide_type_t type_hint) const {
        const int l = known_lanes ? lanes : type_hint.lanes;
        return VectorReduce::make(reduce_op, a.make(state, type_hint), l);
    }

    constexpr static bool foldable = false;
};

template<typename A, VectorReduce::Operator reduce_op>
inline std::ostream &operator<<(std::ostream &s, const VectorReduceOp<A, true, reduce_op> &op) {
    s << "vector_reduce(" << reduce_op << ", " << op.a << ", " << op.lanes << ")";
    return s;
}

template<typename A, VectorReduce::Operator reduce_op>
inline std::ostream &operator<<(std::ostream &s, const VectorReduceOp<A, false, reduce_op> &op) {
    s << "vector_reduce(" << reduce_op << ", " << op.a << ")";
    return s;
}

template<typename A>
HALIDE_ALWAYS_INLINE auto h_add(A a, int lanes) noexcept -> VectorReduceOp<decltype(pattern_arg(a)), true, VectorReduce::Add> {
    return {pattern_arg(a), lanes};
}

template<typename A>
HALIDE_ALWAYS_INLINE auto h_add(A a) noexcept -> VectorReduceOp<decltype(pattern_arg(a)), false, VectorReduce::Add> {
    return {pattern_arg(a), 0};
}

template<typename A>
HALIDE_ALWAYS_INLINE auto h_min(A a, int lanes) noexcept -> VectorReduceOp<decltype(pattern_arg(a)), true, VectorReduce::Min> {
    return {pattern_arg(a), lanes};
}

template<typename A>
HALIDE_ALWAYS_INLINE auto h_min(A a) noexcept -> VectorReduceOp<decltype(pattern_arg(a)), false, VectorReduce::Min> {
    return {pattern_arg(a), 0};
}

template<typename A>
HALIDE_ALWAYS_INLINE auto h_max(A a, int lanes) noexcept -> VectorReduceOp<decltype(pattern_arg(a)), true, VectorReduce::Max> {
    return {pattern_arg(a), lanes};
}

template<typename A>
HALIDE_ALWAYS_INLINE auto h_max(A a) noexcept -> VectorReduceOp<decltype(pattern_arg(a)), false, VectorReduce::Max> {
    return {pattern_arg(a), 0};
}

template<typename A>
HALIDE_ALWAYS_INLINE auto h_and(A a, int lanes) noexcept -> VectorReduceOp<decltype(pattern_arg(a)), true, VectorReduce::And> {
    return {pattern_arg(a), lanes};
}

template<typename A>
HALIDE_ALWAYS_INLINE auto h_and(A a) noexcept -> VectorReduceOp<decltype(pattern_arg(a)), false, VectorReduce::And> {
    return {pattern_arg(a), 0};
}

template<typename A>
HALIDE_ALWAYS_INLINE auto h_or(A a, int lanes) noexcept -> VectorReduceOp<decltype(pattern_arg(a)), true, VectorReduce::Or> {
    return {pattern_arg(a), lanes};
}

template<typename A>
HALIDE_ALWAYS_INLINE auto h_or(A a) noexcept -> VectorReduceOp<decltype(pattern_arg(a)), false, VectorReduce::Or> {
    return {pattern_arg(a), 0};
}

template<typename A>
struct NegateOp {
    struct pattern_tag {};
    A a;

    constexpr static uint32_t binds = bindings<A>::mask;

    constexpr static IRNodeType min_node_type = IRNodeType::Sub;
    constexpr static IRNodeType max_node_type = IRNodeType::Sub;

    constexpr static bool canonical = A::canonical;

    template<uint32_t bound>
    HALIDE_ALWAYS_INLINE bool match(const BaseExprNode &e, MatcherState &state) const noexcept {
        if (e.node_type != Sub::_node_type) {
            return false;
        }
        const Sub &op = (const Sub &)e;
        return (a.template match<bound>(*op.b.get(), state) &&
                is_zero(op.a));
    }

    template<uint32_t bound, typename A2>
    HALIDE_ALWAYS_INLINE bool match(NegateOp<A2> &&p, MatcherState &state) const noexcept {
        return a.template match<bound>(unwrap(p.a), state);
    }

    HALIDE_ALWAYS_INLINE
    Expr make(MatcherState &state, halide_type_t type_hint) const {
        Expr ea = a.make(state, type_hint);
        Expr z = make_zero(ea.type());
        return Sub::make(std::move(z), std::move(ea));
    }

    constexpr static bool foldable = A::foldable;

    template<typename A1 = A>
    HALIDE_ALWAYS_INLINE void make_folded_const(halide_scalar_value_t &val, halide_type_t &ty, MatcherState &state) const noexcept {
        a.make_folded_const(val, ty, state);
        int dead_bits = 64 - ty.bits;
        switch (ty.code) {
        case halide_type_int:
            if (ty.bits >= 32 && val.u.u64 && (val.u.u64 << (65 - ty.bits)) == 0) {
                // Trying to negate the most negative signed int for a no-overflow type.
                ty.lanes |= MatcherState::signed_integer_overflow;
            } else {
                // Negate, drop the high bits, and then sign-extend them back
                val.u.i64 = int64_t(uint64_t(-val.u.i64) << dead_bits) >> dead_bits;
            }
            break;
        case halide_type_uint:
            val.u.u64 = ((-val.u.u64) << dead_bits) >> dead_bits;
            break;
        case halide_type_float:
        case halide_type_bfloat:
            val.u.f64 = -val.u.f64;
            break;
        default:
            // unreachable
            ;
        }
    }
};

template<typename A>
std::ostream &operator<<(std::ostream &s, const NegateOp<A> &op) {
    s << "-" << op.a;
    return s;
}

template<typename A>
HALIDE_ALWAYS_INLINE auto operator-(A a) noexcept -> NegateOp<decltype(pattern_arg(a))> {
    return {pattern_arg(a)};
}

template<typename A>
HALIDE_ALWAYS_INLINE auto negate(A a) -> decltype(IRMatcher::operator-(a)) {
    return IRMatcher::operator-(a);
}

template<typename A>
struct CastOp {
    struct pattern_tag {};
    Type t;
    A a;

    constexpr static uint32_t binds = bindings<A>::mask;

    constexpr static IRNodeType min_node_type = IRNodeType::Cast;
    constexpr static IRNodeType max_node_type = IRNodeType::Cast;
    constexpr static bool canonical = A::canonical;

    template<uint32_t bound>
    HALIDE_ALWAYS_INLINE bool match(const BaseExprNode &e, MatcherState &state) const noexcept {
        if (e.node_type != Cast::_node_type) {
            return false;
        }
        const Cast &op = (const Cast &)e;
        return (e.type == t &&
                a.template match<bound>(*op.value.get(), state));
    }
    template<uint32_t bound, typename A2>
    HALIDE_ALWAYS_INLINE bool match(const CastOp<A2> &op, MatcherState &state) const noexcept {
        return t == op.t && a.template match<bound>(unwrap(op.a), state);
    }

    HALIDE_ALWAYS_INLINE
    Expr make(MatcherState &state, halide_type_t type_hint) const {
        return cast(t, a.make(state, {}));
    }

    constexpr static bool foldable = false;  // TODO
};

template<typename A>
std::ostream &operator<<(std::ostream &s, const CastOp<A> &op) {
    s << "cast(" << op.t << ", " << op.a << ")";
    return s;
}

template<typename A>
HALIDE_ALWAYS_INLINE auto cast(halide_type_t t, A a) noexcept -> CastOp<decltype(pattern_arg(a))> {
    return {t, pattern_arg(a)};
}

template<typename A>
struct Fold {
    struct pattern_tag {};
    A a;

    constexpr static uint32_t binds = bindings<A>::mask;

    constexpr static IRNodeType min_node_type = IRNodeType::IntImm;
    constexpr static IRNodeType max_node_type = IRNodeType::FloatImm;
    constexpr static bool canonical = true;

    HALIDE_ALWAYS_INLINE
    Expr make(MatcherState &state, halide_type_t type_hint) const noexcept {
        halide_scalar_value_t c;
        halide_type_t ty = type_hint;
        a.make_folded_const(c, ty, state);
        return make_const_expr(c, ty);
    }

    constexpr static bool foldable = A::foldable;

    template<typename A1 = A>
    HALIDE_ALWAYS_INLINE void make_folded_const(halide_scalar_value_t &val, halide_type_t &ty, MatcherState &state) const noexcept {
        a.make_folded_const(val, ty, state);
    }
};

template<typename A>
HALIDE_ALWAYS_INLINE auto fold(A a) noexcept -> Fold<decltype(pattern_arg(a))> {
    return {pattern_arg(a)};
}

template<typename A>
std::ostream &operator<<(std::ostream &s, const Fold<A> &op) {
    s << "fold(" << op.a << ")";
    return s;
}

template<typename A>
struct Overflows {
    struct pattern_tag {};
    A a;

    constexpr static uint32_t binds = bindings<A>::mask;

    // This rule is a predicate, so it always evaluates to a boolean,
    // which has IRNodeType UIntImm
    constexpr static IRNodeType min_node_type = IRNodeType::UIntImm;
    constexpr static IRNodeType max_node_type = IRNodeType::UIntImm;
    constexpr static bool canonical = true;

    constexpr static bool foldable = A::foldable;

    template<typename A1 = A>
    HALIDE_ALWAYS_INLINE void make_folded_const(halide_scalar_value_t &val, halide_type_t &ty, MatcherState &state) const noexcept {
        a.make_folded_const(val, ty, state);
        ty.code = halide_type_uint;
        ty.bits = 64;
        val.u.u64 = (ty.lanes & MatcherState::special_values_mask) != 0;
        ty.lanes = 1;
    }
};

template<typename A>
HALIDE_ALWAYS_INLINE auto overflows(A a) noexcept -> Overflows<decltype(pattern_arg(a))> {
    return {pattern_arg(a)};
}

template<typename A>
std::ostream &operator<<(std::ostream &s, const Overflows<A> &op) {
    s << "overflows(" << op.a << ")";
    return s;
}

struct Overflow {
    struct pattern_tag {};

    constexpr static uint32_t binds = 0;

    // Overflow is an intrinsic, represented as a Call node
    constexpr static IRNodeType min_node_type = IRNodeType::Call;
    constexpr static IRNodeType max_node_type = IRNodeType::Call;
    constexpr static bool canonical = true;

    template<uint32_t bound>
    HALIDE_ALWAYS_INLINE bool match(const BaseExprNode &e, MatcherState &state) const noexcept {
        if (e.node_type != Call::_node_type) {
            return false;
        }
        const Call &op = (const Call &)e;
        return (op.is_intrinsic(Call::signed_integer_overflow));
    }

    HALIDE_ALWAYS_INLINE
    Expr make(MatcherState &state, halide_type_t type_hint) const {
        type_hint.lanes |= MatcherState::signed_integer_overflow;
        return make_const_special_expr(type_hint);
    }

    constexpr static bool foldable = true;

    HALIDE_ALWAYS_INLINE
    void make_folded_const(halide_scalar_value_t &val, halide_type_t &ty, MatcherState &state) const noexcept {
        val.u.u64 = 0;
        ty.lanes |= MatcherState::signed_integer_overflow;
    }
};

inline std::ostream &operator<<(std::ostream &s, const Overflow &op) {
    s << "overflow()";
    return s;
}

template<typename A>
struct IsConst {
    struct pattern_tag {};

    constexpr static uint32_t binds = bindings<A>::mask;

    // This rule is a boolean-valued predicate. Bools have type UIntImm.
    constexpr static IRNodeType min_node_type = IRNodeType::UIntImm;
    constexpr static IRNodeType max_node_type = IRNodeType::UIntImm;
    constexpr static bool canonical = true;

    A a;

    constexpr static bool foldable = true;

    template<typename A1 = A>
    HALIDE_ALWAYS_INLINE void make_folded_const(halide_scalar_value_t &val, halide_type_t &ty, MatcherState &state) const noexcept {
        Expr e = a.make(state, {});
        ty.code = halide_type_uint;
        ty.bits = 64;
        ty.lanes = 1;
        val.u.u64 = is_const(e) ? 1 : 0;
    }
};

template<typename A>
HALIDE_ALWAYS_INLINE auto is_const(A a) noexcept -> IsConst<decltype(pattern_arg(a))> {
    return {pattern_arg(a)};
}

template<typename A>
std::ostream &operator<<(std::ostream &s, const IsConst<A> &op) {
    s << "is_const(" << op.a << ")";
    return s;
}

template<typename A, typename Prover>
struct CanProve {
    struct pattern_tag {};
    A a;
    Prover *prover;  // An existing simplifying mutator

    constexpr static uint32_t binds = bindings<A>::mask;

    // This rule is a boolean-valued predicate. Bools have type UIntImm.
    constexpr static IRNodeType min_node_type = IRNodeType::UIntImm;
    constexpr static IRNodeType max_node_type = IRNodeType::UIntImm;
    constexpr static bool canonical = true;

    constexpr static bool foldable = true;

    // Includes a raw call to an inlined make method, so don't inline.
    HALIDE_NEVER_INLINE void make_folded_const(halide_scalar_value_t &val, halide_type_t &ty, MatcherState &state) const {
        Expr condition = a.make(state, {});
        condition = prover->mutate(condition, nullptr);
        val.u.u64 = is_one(condition);
        ty.code = halide_type_uint;
        ty.bits = 1;
        ty.lanes = condition.type().lanes();
    };
};

template<typename A, typename Prover>
HALIDE_ALWAYS_INLINE auto can_prove(A a, Prover *p) noexcept -> CanProve<decltype(pattern_arg(a)), Prover> {
    return {pattern_arg(a), p};
}

template<typename A, typename Prover>
std::ostream &operator<<(std::ostream &s, const CanProve<A, Prover> &op) {
    s << "can_prove(" << op.a << ")";
    return s;
}

template<typename A>
struct IsFloat {
    struct pattern_tag {};
    A a;

    constexpr static uint32_t binds = bindings<A>::mask;

    // This rule is a boolean-valued predicate. Bools have type UIntImm.
    constexpr static IRNodeType min_node_type = IRNodeType::UIntImm;
    constexpr static IRNodeType max_node_type = IRNodeType::UIntImm;
    constexpr static bool canonical = true;

    constexpr static bool foldable = true;

    HALIDE_ALWAYS_INLINE
    void make_folded_const(halide_scalar_value_t &val, halide_type_t &ty, MatcherState &state) const {
        // a is almost certainly a very simple pattern (e.g. a wild), so just inline the make method.
        Type t = a.make(state, {}).type();
        val.u.u64 = t.is_float();
        ty.code = halide_type_uint;
        ty.bits = 1;
        ty.lanes = t.lanes();
    };
};

template<typename A>
HALIDE_ALWAYS_INLINE auto is_float(A a) noexcept -> IsFloat<decltype(pattern_arg(a))> {
    return {pattern_arg(a)};
}

template<typename A>
std::ostream &operator<<(std::ostream &s, const IsFloat<A> &op) {
    s << "is_float(" << op.a << ")";
    return s;
}

template<typename A>
struct IsScalar {
    struct pattern_tag {};
    A a;

    constexpr static uint32_t binds = bindings<A>::mask;

    // This rule is a boolean-valued predicate. Bools have type UIntImm.
    constexpr static IRNodeType min_node_type = IRNodeType::UIntImm;
    constexpr static IRNodeType max_node_type = IRNodeType::UIntImm;
    constexpr static bool canonical = true;

    constexpr static bool foldable = true;

    HALIDE_ALWAYS_INLINE
    void make_folded_const(halide_scalar_value_t &val, halide_type_t &ty, MatcherState &state) const {
        // a is almost certainly a very simple pattern (e.g. a wild), so just inline the make method.
        Type t = a.make(state, {}).type();
        val.u.u64 = t.is_scalar();
        ty.code = halide_type_uint;
        ty.bits = 1;
        ty.lanes = t.lanes();
    };
};

template<typename A>
HALIDE_ALWAYS_INLINE auto is_scalar(A a) noexcept -> IsScalar<decltype(pattern_arg(a))> {
    return {pattern_arg(a)};
}

template<typename A>
std::ostream &operator<<(std::ostream &s, const IsScalar<A> &op) {
    s << "is_scalar(" << op.a << ")";
    return s;
}

template<typename A, typename B>
struct IsSameType {
    struct pattern_tag {};
    A a;
    B b;

    constexpr static uint32_t binds = bindings<A>::mask | bindings<B>::mask;

    // This rule is a boolean-valued predicate. Bools have type UIntImm.
    constexpr static IRNodeType min_node_type = IRNodeType::UIntImm;
    constexpr static IRNodeType max_node_type = IRNodeType::UIntImm;
    constexpr static bool canonical = true;

    constexpr static bool foldable = true;

    HALIDE_ALWAYS_INLINE
    void make_folded_const(halide_scalar_value_t &val, halide_type_t &ty, MatcherState &state) const {
        // a is almost certainly a very simple pattern (e.g. a wild), so just inline the make method.
        Expr ta = a.make(state, {});
        Expr tb = b.make(state, {});
        val.u.u64 = (ta.type() == tb.type());
        ty.code = halide_type_uint;
        ty.bits = 1;
        ty.lanes = ta.type().lanes();
    };
};

template<typename A, typename B>
HALIDE_ALWAYS_INLINE auto is_same_type(A a, B b) noexcept -> IsSameType<decltype(pattern_arg(a)), decltype(pattern_arg(b))> {
    return {pattern_arg(a), pattern_arg(b)};
}

template<typename A, typename B>
std::ostream &operator<<(std::ostream &s, const IsSameType<A, B> &op) {
    s << "is_same_type(" << op.a << " " << op.b << ")";
    return s;
}

// Verify properties of each rewrite rule. Currently just fuzz tests them.
template<typename Before,
         typename After,
         typename Predicate,
         typename = typename std::enable_if<std::decay<Before>::type::foldable &&
                                            std::decay<After>::type::foldable>::type>
HALIDE_NEVER_INLINE void fuzz_test_rule(Before &&before, After &&after, Predicate &&pred,
                                        halide_type_t wildcard_type, halide_type_t output_type) noexcept {

    // We only validate the rules in the scalar case
    wildcard_type.lanes = output_type.lanes = 1;

    // Track which types this rule has been tested for before
    static std::set<uint32_t> tested;

    if (!tested.insert(reinterpret_bits<uint32_t>(wildcard_type)).second) return;

    // Print it in a form where it can be piped into a python/z3 validator
    debug(0) << "validate('" << before << "', '" << after << "', '" << pred << "', " << Type(wildcard_type) << ", " << Type(output_type) << ")\n";

    // Substitute some random constants into the before and after
    // expressions and see if the rule holds true. This should catch
    // silly errors, but not necessarily corner cases.
    static std::mt19937_64 rng(0);
    MatcherState state;

    Expr exprs[max_wild];

    for (int trials = 0; trials < 100; trials++) {
        // We want to test small constants more frequently than
        // large ones, otherwise we'll just get coverage of
        // overflow rules.
        int shift = (int)(rng() & (wildcard_type.bits - 1));

        for (int i = 0; i < max_wild; i++) {
            // Bind all the exprs and constants
            switch (wildcard_type.code) {
            case halide_type_uint: {
                // Normalize to the type's range by adding zero
                uint64_t val = constant_fold_bin_op<Add>(wildcard_type, (uint64_t)rng() >> shift, 0);
                state.set_bound_const(i, val, wildcard_type);
                val = constant_fold_bin_op<Add>(wildcard_type, (uint64_t)rng() >> shift, 0);
                exprs[i] = make_const(wildcard_type, val);
                state.set_binding(i, *exprs[i].get());
            } break;
            case halide_type_int: {
                int64_t val = constant_fold_bin_op<Add>(wildcard_type, (int64_t)rng() >> shift, 0);
                state.set_bound_const(i, val, wildcard_type);
                val = constant_fold_bin_op<Add>(wildcard_type, (int64_t)rng() >> shift, 0);
                exprs[i] = make_const(wildcard_type, val);
            } break;
            case halide_type_float:
            case halide_type_bfloat: {
                // Use a very narrow range of precise floats, so
                // that none of the rules a human is likely to
                // write have instabilities.
                double val = ((int64_t)(rng() & 15) - 8) / 2.0;
                state.set_bound_const(i, val, wildcard_type);
                val = ((int64_t)(rng() & 15) - 8) / 2.0;
                exprs[i] = make_const(wildcard_type, val);
            } break;
            default:
                return;  // Don't care about handles
            }
            state.set_binding(i, *exprs[i].get());
        }

        halide_scalar_value_t val_pred, val_before, val_after;
        halide_type_t type = output_type;
        if (!evaluate_predicate(pred, state)) continue;
        before.make_folded_const(val_before, type, state);
        uint16_t lanes = type.lanes;
        after.make_folded_const(val_after, type, state);
        lanes |= type.lanes;

        if (lanes & MatcherState::special_values_mask) continue;

        bool ok = true;
        switch (output_type.code) {
        case halide_type_uint:
            // Compare normalized representations
            ok &= (constant_fold_bin_op<Add>(output_type, val_before.u.u64, 0) ==
                   constant_fold_bin_op<Add>(output_type, val_after.u.u64, 0));
            break;
        case halide_type_int:
            ok &= (constant_fold_bin_op<Add>(output_type, val_before.u.i64, 0) ==
                   constant_fold_bin_op<Add>(output_type, val_after.u.i64, 0));
            break;
        case halide_type_float:
        case halide_type_bfloat: {
            double error = std::abs(val_before.u.f64 - val_after.u.f64);
            // We accept an equal bit pattern (e.g. inf vs inf),
            // a small floating point difference, or turning a nan into not-a-nan.
            ok &= (error < 0.01 ||
                   val_before.u.u64 == val_after.u.u64 ||
                   std::isnan(val_before.u.f64));
            break;
        }
        default:
            return;
        }

        if (!ok) {
            debug(0) << "Fails with values:\n";
            for (int i = 0; i < max_wild; i++) {
                halide_scalar_value_t val;
                state.get_bound_const(i, val, wildcard_type);
                debug(0) << " c" << i << ": " << make_const_expr(val, wildcard_type) << "\n";
            }
            for (int i = 0; i < max_wild; i++) {
                debug(0) << " _" << i << ": " << Expr(state.get_binding(i)) << "\n";
            }
            debug(0) << " Before: " << make_const_expr(val_before, output_type) << "\n";
            debug(0) << " After:  " << make_const_expr(val_after, output_type) << "\n";
            debug(0) << val_before.u.u64 << " " << val_after.u.u64 << "\n";
            internal_error;
        }
    }
}

template<typename Before,
         typename After,
         typename Predicate,
         typename = typename std::enable_if<!(std::decay<Before>::type::foldable &&
                                              std::decay<After>::type::foldable)>::type>
HALIDE_ALWAYS_INLINE void fuzz_test_rule(Before &&before, After &&after, Predicate &&pred,
                                         halide_type_t, halide_type_t, int dummy = 0) noexcept {
    // We can't verify rewrite rules that can't be constant-folded.
}

HALIDE_ALWAYS_INLINE
bool evaluate_predicate(bool x, MatcherState &) noexcept {
    return x;
}

template<typename Pattern,
         typename = typename enable_if_pattern<Pattern>::type>
HALIDE_ALWAYS_INLINE bool evaluate_predicate(Pattern p, MatcherState &state) {
    halide_scalar_value_t c;
    halide_type_t ty = halide_type_of<bool>();
    p.make_folded_const(c, ty, state);
    // Overflow counts as a failed predicate
    return (c.u.u64 != 0) && ((ty.lanes & MatcherState::special_values_mask) == 0);
}

// #defines for testing

// Print all successful or failed matches
#define HALIDE_DEBUG_MATCHED_RULES 0
#define HALIDE_DEBUG_UNMATCHED_RULES 0

// Set to true if you want to fuzz test every rewrite passed to
// operator() to ensure the input and the output have the same value
// for lots of random values of the wildcards. Run
// correctness_simplify with this on.
#define HALIDE_FUZZ_TEST_RULES 0

template<typename Instance>
struct Rewriter {
    Instance instance;
    Expr result;
    MatcherState state;
    halide_type_t output_type, wildcard_type;
    bool validate;

    HALIDE_ALWAYS_INLINE
    Rewriter(Instance &&instance, halide_type_t ot, halide_type_t wt)
        : instance(std::forward<Instance>(instance)), output_type(ot), wildcard_type(wt) {
    }

    template<typename After>
    HALIDE_NEVER_INLINE void build_replacement(After after) {
        result = after.make(state, output_type);
    }

    template<typename Before,
             typename After,
             typename = typename enable_if_pattern<Before>::type,
             typename = typename enable_if_pattern<After>::type>
    HALIDE_ALWAYS_INLINE bool operator()(Before before, After after) {
        static_assert((Before::binds & After::binds) == After::binds, "Rule result uses unbound values");
        static_assert(Before::canonical, "LHS of rewrite rule should be in canonical form");
        static_assert(After::canonical, "RHS of rewrite rule should be in canonical form");
#if HALIDE_FUZZ_TEST_RULES
        fuzz_test_rule(before, after, true, wildcard_type, output_type);
#endif
        if (before.template match<0>(instance, state)) {
            build_replacement(after);
#if HALIDE_DEBUG_MATCHED_RULES
            debug(0) << instance << " -> " << result << " via " << before << " -> " << after << "\n";
#endif
            return true;
        } else {
#if HALIDE_DEBUG_UNMATCHED_RULES
            debug(0) << instance << " does not match " << before << "\n";
#endif
            return false;
        }
    }

    template<typename Before,
             typename = typename enable_if_pattern<Before>::type>
    HALIDE_ALWAYS_INLINE bool operator()(Before before, const Expr &after) noexcept {
        static_assert(Before::canonical, "LHS of rewrite rule should be in canonical form");
        if (before.template match<0>(instance, state)) {
            result = after;
#if HALIDE_DEBUG_MATCHED_RULES
            debug(0) << instance << " -> " << result << " via " << before << " -> " << after << "\n";
#endif
            return true;
        } else {
#if HALIDE_DEBUG_UNMATCHED_RULES
            debug(0) << instance << " does not match " << before << "\n";
#endif
            return false;
        }
    }

    template<typename Before,
             typename = typename enable_if_pattern<Before>::type>
    HALIDE_ALWAYS_INLINE bool operator()(Before before, int64_t after) noexcept {
        static_assert(Before::canonical, "LHS of rewrite rule should be in canonical form");
#if HALIDE_FUZZ_TEST_RULES
        fuzz_test_rule(before, Const(after), true, wildcard_type, output_type);
#endif
        if (before.template match<0>(instance, state)) {
            result = make_const(output_type, after);
#if HALIDE_DEBUG_MATCHED_RULES
            debug(0) << instance << " -> " << result << " via " << before << " -> " << after << "\n";
#endif
            return true;
        } else {
#if HALIDE_DEBUG_UNMATCHED_RULES
            debug(0) << instance << " does not match " << before << "\n";
#endif
            return false;
        }
    }

    template<typename Before,
             typename After,
             typename Predicate,
             typename = typename enable_if_pattern<Before>::type,
             typename = typename enable_if_pattern<After>::type,
             typename = typename enable_if_pattern<Predicate>::type>
    HALIDE_ALWAYS_INLINE bool operator()(Before before, After after, Predicate pred) {
        static_assert(Predicate::foldable, "Predicates must consist only of operations that can constant-fold");
        static_assert((Before::binds & After::binds) == After::binds, "Rule result uses unbound values");
        static_assert((Before::binds & Predicate::binds) == Predicate::binds, "Rule predicate uses unbound values");
        static_assert(Before::canonical, "LHS of rewrite rule should be in canonical form");
        static_assert(After::canonical, "RHS of rewrite rule should be in canonical form");

#if HALIDE_FUZZ_TEST_RULES
        fuzz_test_rule(before, after, pred, wildcard_type, output_type);
#endif
        if (before.template match<0>(instance, state) &&
            evaluate_predicate(pred, state)) {
            build_replacement(after);
#if HALIDE_DEBUG_MATCHED_RULES
            debug(0) << instance << " -> " << result << " via " << before << " -> " << after << " when " << pred << "\n";
#endif
            return true;
        } else {
#if HALIDE_DEBUG_UNMATCHED_RULES
            debug(0) << instance << " does not match " << before << "\n";
#endif
            return false;
        }
    }

    template<typename Before,
             typename Predicate,
             typename = typename enable_if_pattern<Before>::type,
             typename = typename enable_if_pattern<Predicate>::type>
    HALIDE_ALWAYS_INLINE bool operator()(Before before, const Expr &after, Predicate pred) {
        static_assert(Predicate::foldable, "Predicates must consist only of operations that can constant-fold");
        static_assert(Before::canonical, "LHS of rewrite rule should be in canonical form");
        if (before.template match<0>(instance, state) &&
            evaluate_predicate(pred, state)) {
            result = after;
#if HALIDE_DEBUG_MATCHED_RULES
            debug(0) << instance << " -> " << result << " via " << before << " -> " << after << " when " << pred << "\n";
#endif
            return true;
        } else {
#if HALIDE_DEBUG_UNMATCHED_RULES
            debug(0) << instance << " does not match " << before << "\n";
#endif
            return false;
        }
    }

    template<typename Before,
             typename Predicate,
             typename = typename enable_if_pattern<Before>::type,
             typename = typename enable_if_pattern<Predicate>::type>
    HALIDE_ALWAYS_INLINE bool operator()(Before before, int64_t after, Predicate pred) {
        static_assert(Predicate::foldable, "Predicates must consist only of operations that can constant-fold");
        static_assert(Before::canonical, "LHS of rewrite rule should be in canonical form");
#if HALIDE_FUZZ_TEST_RULES
        fuzz_test_rule(before, Const(after), pred, wildcard_type, output_type);
#endif
        if (before.template match<0>(instance, state) &&
            evaluate_predicate(pred, state)) {
            result = make_const(output_type, after);
#if HALIDE_DEBUG_MATCHED_RULES
            debug(0) << instance << " -> " << result << " via " << before << " -> " << after << " when " << pred << "\n";
#endif
            return true;
        } else {
#if HALIDE_DEBUG_UNMATCHED_RULES
            debug(0) << instance << " does not match " << before << "\n";
#endif
            return false;
        }
    }
};

/** Construct a rewriter for the given instance, which may be a pattern
 * with concrete expressions as leaves, or just an expression. The
 * second optional argument (wildcard_type) is a hint as to what the
 * type of the wildcards is likely to be. If omitted it uses the same
 * type as the expression itself.  They are not required to be this
 * type, but the rule will only be tested for wildcards of that type
 * when testing is enabled.
 *
 * The rewriter can be used to check to see if the instance is one of
 * some number of patterns and if so rewrite it into another form,
 * using its operator() method. See Simplify.cpp for a bunch of
 * example usage.
 */
// @{
template<typename Instance,
         typename = typename enable_if_pattern<Instance>::type>
HALIDE_ALWAYS_INLINE auto rewriter(Instance instance, halide_type_t output_type, halide_type_t wildcard_type) noexcept -> Rewriter<decltype(pattern_arg(instance))> {
    return {pattern_arg(instance), output_type, wildcard_type};
}

template<typename Instance,
         typename = typename enable_if_pattern<Instance>::type>
HALIDE_ALWAYS_INLINE auto rewriter(Instance instance, halide_type_t output_type) noexcept -> Rewriter<decltype(pattern_arg(instance))> {
    return {pattern_arg(instance), output_type, output_type};
}

HALIDE_ALWAYS_INLINE
auto rewriter(const Expr &e, halide_type_t wildcard_type) noexcept -> Rewriter<decltype(pattern_arg(e))> {
    return {pattern_arg(e), e.type(), wildcard_type};
}

HALIDE_ALWAYS_INLINE
auto rewriter(const Expr &e) noexcept -> Rewriter<decltype(pattern_arg(e))> {
    return {pattern_arg(e), e.type(), e.type()};
}
// @}

}  // namespace IRMatcher

}  // namespace Internal
}  // namespace Halide

#endif<|MERGE_RESOLUTION|>--- conflicted
+++ resolved
@@ -1548,17 +1548,12 @@
     Expr make(MatcherState &state, halide_type_t type_hint) const {
         const int l = known_lanes ? lanes : type_hint.lanes;
         type_hint.lanes = 1;
-<<<<<<< HEAD
-        Expr ae = a.make(state, type_hint);
-        return Broadcast::make(a.make(state, type_hint), l / ae.type().lanes());
-=======
         Expr val = a.make(state, type_hint);
         if (l == 1) {
             return val;
         } else {
-            return Broadcast::make(std::move(val), l);
-        }
->>>>>>> d8889ad1
+            return Broadcast::make(std::move(val), l / val.type().lanes());
+        }
     }
 
     constexpr static bool foldable = false;
