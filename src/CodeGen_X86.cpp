#include <iostream>

#include "CodeGen_X86.h"
#include "ConciseCasts.h"
#include "Debug.h"
#include "IRMatch.h"
#include "IRMutator.h"
#include "IROperator.h"
#include "JITModule.h"
#include "LLVM_Headers.h"
#include "Param.h"
#include "Util.h"
#include "Var.h"

namespace Halide {
namespace Internal {

using std::string;
using std::vector;

using namespace Halide::ConciseCasts;
using namespace llvm;

namespace {
// Populate feature flags in a target according to those implied by
// existing flags, so that instruction patterns can just check for the
// oldest feature flag that supports an instruction.
Target complete_x86_target(Target t) {
    if (t.has_feature(Target::AVX512_Cannonlake) ||
        t.has_feature(Target::AVX512_Skylake) ||
        t.has_feature(Target::AVX512_KNL)) {
        t.set_feature(Target::AVX2);
    }
    if (t.has_feature(Target::AVX2)) {
        t.set_feature(Target::AVX);
    }
    if (t.has_feature(Target::AVX)) {
        t.set_feature(Target::SSE41);
    }
    return t;
}
}

CodeGen_X86::CodeGen_X86(Target t) : CodeGen_Posix(complete_x86_target(t)) {

    #if !(WITH_X86)
    user_error << "x86 not enabled for this build of Halide.\n";
    #endif

    user_assert(llvm_X86_enabled) << "llvm build not configured with X86 target enabled.\n";
}

namespace {

// i32(i16_a)*i32(i16_b) +/- i32(i16_c)*i32(i16_d) can be done by
// interleaving a, c, and b, d, and then using pmaddwd. We
// recognize it here, and implement it in the initial module.
bool should_use_pmaddwd(Expr a, Expr b, vector<Expr> &result) {
    Type t = a.type();
    internal_assert(b.type() == t);

    const Mul *ma = a.as<Mul>();
    const Mul *mb = b.as<Mul>();

    if (!(ma && mb && t.is_int() && t.bits() == 32 && (t.lanes() >= 4))) {
        return false;
    }

    Type narrow = t.with_bits(16);
    vector<Expr> args = {lossless_cast(narrow, ma->a),
                         lossless_cast(narrow, ma->b),
                         lossless_cast(narrow, mb->a),
                         lossless_cast(narrow, mb->b)};
    if (!args[0].defined() || !args[1].defined() ||
        !args[2].defined() || !args[3].defined()) {
        return false;
    }

    result.swap(args);
    return true;
}

}


void CodeGen_X86::visit(const Add *op) {
    vector<Expr> matches;
    if (should_use_pmaddwd(op->a, op->b, matches)) {
        codegen(Call::make(op->type, "pmaddwd", matches, Call::Extern));
    } else {
        CodeGen_Posix::visit(op);
    }
}


void CodeGen_X86::visit(const Sub *op) {
    vector<Expr> matches;
    if (should_use_pmaddwd(op->a, op->b, matches)) {
        // Negate one of the factors in the second expression
        if (is_const(matches[2])) {
            matches[2] = -matches[2];
        } else {
            matches[3] = -matches[3];
        }
        codegen(Call::make(op->type, "pmaddwd", matches, Call::Extern));
    } else {
        CodeGen_Posix::visit(op);
    }
}

void CodeGen_X86::visit(const GT *op) {
    if (op->type.is_vector()) {
        // Non-native vector widths get legalized poorly by llvm. We
        // split it up ourselves.

        Type t = op->a.type();
        int slice_size = vector_lanes_for_slice(t);

        Value *a = codegen(op->a), *b = codegen(op->b);
        vector<Value *> result;
        for (int i = 0; i < op->type.lanes(); i += slice_size) {
            Value *sa = slice_vector(a, i, slice_size);
            Value *sb = slice_vector(b, i, slice_size);
            Value *slice_value;
            if (t.is_float()) {
                slice_value = builder->CreateFCmpOGT(sa, sb);
            } else if (t.is_int()) {
                slice_value = builder->CreateICmpSGT(sa, sb);
            } else {
                slice_value = builder->CreateICmpUGT(sa, sb);
            }
            result.push_back(slice_value);
        }

        value = concat_vectors(result);
        value = slice_vector(value, 0, t.lanes());
    } else {
        CodeGen_Posix::visit(op);
    }

}

void CodeGen_X86::visit(const EQ *op) {
    if (op->type.is_vector()) {
        // Non-native vector widths get legalized poorly by llvm. We
        // split it up ourselves.

        Type t = op->a.type();
        int slice_size = vector_lanes_for_slice(t);

        Value *a = codegen(op->a), *b = codegen(op->b);
        vector<Value *> result;
        for (int i = 0; i < op->type.lanes(); i += slice_size) {
            Value *sa = slice_vector(a, i, slice_size);
            Value *sb = slice_vector(b, i, slice_size);
            Value *slice_value;
            if (t.is_float()) {
                slice_value = builder->CreateFCmpOEQ(sa, sb);
            } else {
                slice_value = builder->CreateICmpEQ(sa, sb);
            }
            result.push_back(slice_value);
        }

        value = concat_vectors(result);
        value = slice_vector(value, 0, t.lanes());
    } else {
        CodeGen_Posix::visit(op);
    }
}

void CodeGen_X86::visit(const LT *op) {
    codegen(op->b > op->a);
}

void CodeGen_X86::visit(const LE *op) {
    codegen(!(op->a > op->b));
}

void CodeGen_X86::visit(const GE *op) {
    codegen(!(op->b > op->a));
}

void CodeGen_X86::visit(const NE *op) {
    codegen(!(op->a == op->b));
}

void CodeGen_X86::visit(const Select *op) {
    if (op->condition.type().is_vector()) {
        // LLVM handles selects on vector conditions much better at native width
        Value *cond = codegen(op->condition);
        Value *true_val = codegen(op->true_value);
        Value *false_val = codegen(op->false_value);
        Type t = op->true_value.type();
        int slice_size = vector_lanes_for_slice(t);

        vector<Value *> result;
        for (int i = 0; i < t.lanes(); i += slice_size) {
            Value *st = slice_vector(true_val, i, slice_size);
            Value *sf = slice_vector(false_val, i, slice_size);
            Value *sc = slice_vector(cond, i, slice_size);
            Value *slice_value = builder->CreateSelect(sc, st, sf);
            result.push_back(slice_value);
        }

        value = concat_vectors(result);
        value = slice_vector(value, 0, t.lanes());
    } else {
        CodeGen_Posix::visit(op);
    }
}

void CodeGen_X86::visit(const Cast *op) {

    if (!op->type.is_vector()) {
        // We only have peephole optimizations for vectors in here.
        CodeGen_Posix::visit(op);
        return;
    }

    vector<Expr> matches;

    struct Pattern {
        Target::Feature feature;
        bool wide_op;
        Type type;
        int min_lanes;
        string intrin;
        Expr pattern;
    };

    static Pattern patterns[] = {
#if LLVM_VERSION >= 80
        // Names for these intrinsics vary between LLVM versions
        {Target::AVX2, true, Int(8, 32), 17, "llvm.sadd.sat.v32i8",
         i8_sat(wild_i16x_ + wild_i16x_)},
        {Target::FeatureEnd, true, Int(8, 16), 9, "llvm.sadd.sat.v16i8",
         i8_sat(wild_i16x_ + wild_i16x_)},
        {Target::FeatureEnd, true, Int(8, 8), 0, "llvm.sadd.sat.v8i8",
         i8_sat(wild_i16x_ + wild_i16x_)},
        {Target::AVX2, true, Int(8, 32), 17, "llvm.ssub.sat.v32i8",
         i8_sat(wild_i16x_ - wild_i16x_)},
        {Target::FeatureEnd, true, Int(8, 16), 9, "llvm.ssub.sat.v16i8",
         i8_sat(wild_i16x_ - wild_i16x_)},
        {Target::FeatureEnd, true, Int(8, 8), 0, "llvm.ssub.sat.v8i8",
         i8_sat(wild_i16x_ - wild_i16x_)},
        {Target::AVX2, true, Int(16, 16), 9, "llvm.sadd.sat.v16i16",
         i16_sat(wild_i32x_ + wild_i32x_)},
        {Target::FeatureEnd, true, Int(16, 8), 0, "llvm.sadd.sat.v8i16",
         i16_sat(wild_i32x_ + wild_i32x_)},
        {Target::AVX2, true, Int(16, 16), 9, "llvm.ssub.sat.v16i16",
         i16_sat(wild_i32x_ - wild_i32x_)},
        {Target::FeatureEnd, true, Int(16, 8), 0, "llvm.ssub.sat.v8i16",
         i16_sat(wild_i32x_ - wild_i32x_)},
#else
        // Names for these intrinsics vary between LLVM versions
        {Target::AVX2, true, Int(8, 32), 0, "llvm.x86.avx2.padds.b",
         i8_sat(wild_i16x_ + wild_i16x_)},
        {Target::FeatureEnd, true, Int(8, 16), 0, "llvm.x86.sse2.padds.b",
         i8_sat(wild_i16x_ + wild_i16x_)},
        {Target::AVX2, true, Int(8, 32), 0, "llvm.x86.avx2.psubs.b",
         i8_sat(wild_i16x_ - wild_i16x_)},
        {Target::FeatureEnd, true, Int(8, 16), 0, "llvm.x86.sse2.psubs.b",
         i8_sat(wild_i16x_ - wild_i16x_)},
        {Target::AVX2, true, Int(16, 16), 0, "llvm.x86.avx2.padds.w",
         i16_sat(wild_i32x_ + wild_i32x_)},
        {Target::FeatureEnd, true, Int(16, 8), 0, "llvm.x86.sse2.padds.w",
         i16_sat(wild_i32x_ + wild_i32x_)},
        {Target::AVX2, true, Int(16, 16), 0, "llvm.x86.avx2.psubs.w",
         i16_sat(wild_i32x_ - wild_i32x_)},
        {Target::FeatureEnd, true, Int(16, 8), 0, "llvm.x86.sse2.psubs.w",
         i16_sat(wild_i32x_ - wild_i32x_)},
#endif
#if LLVM_VERSION >= 80
        // LLVM 8.0+ require using helpers from x86_avx.ll

        // Some of the instructions referred to below only appear with
        // AVX2, but LLVM generates better AVX code if you give it
        // full 256-bit vectors and let it do the slicing up into
        // individual instructions itself. This is why we use
        // Target::AVX instead of Target::AVX2 as the feature flag
        // requirement.

        {Target::AVX, true, UInt(8, 32), 17, "paddusbx32",
         u8_sat(wild_u16x_ + wild_u16x_)},
        {Target::FeatureEnd, true, UInt(8, 16), 0, "paddusbx16",
         u8_sat(wild_u16x_ + wild_u16x_)},
        {Target::AVX, true, UInt(8, 32), 17, "psubusbx32",
         u8(max(wild_i16x_ - wild_i16x_, 0))},
        {Target::FeatureEnd, true, UInt(8, 16), 0, "psubusbx16",
         u8(max(wild_i16x_ - wild_i16x_, 0))},
        {Target::AVX, true, UInt(16, 16), 9, "padduswx16",
         u16_sat(wild_u32x_ + wild_u32x_)},
        {Target::FeatureEnd, true, UInt(16, 8), 0, "padduswx8",
         u16_sat(wild_u32x_ + wild_u32x_)},
        {Target::AVX, true, UInt(16, 16), 9, "psubuswx16",
         u16(max(wild_i32x_ - wild_i32x_, 0))},
        {Target::FeatureEnd, true, UInt(16, 8), 0, "psubuswx8",
         u16(max(wild_i32x_ - wild_i32x_, 0))},
#else
        // Older LLVM versions support these as intrinsics
        {Target::AVX2, true, UInt(8, 32), 0, "llvm.x86.avx2.paddus.b",
         u8_sat(wild_u16x_ + wild_u16x_)},
        {Target::FeatureEnd, true, UInt(8, 16), 0, "llvm.x86.sse2.paddus.b",
         u8_sat(wild_u16x_ + wild_u16x_)},
        {Target::AVX2, true, UInt(8, 32), 0, "llvm.x86.avx2.psubus.b",
         u8(max(wild_i16x_ - wild_i16x_, 0))},
        {Target::FeatureEnd, true, UInt(8, 16), 0, "llvm.x86.sse2.psubus.b",
         u8(max(wild_i16x_ - wild_i16x_, 0))},
        {Target::AVX2, true, UInt(16, 16), 0, "llvm.x86.avx2.paddus.w",
         u16_sat(wild_u32x_ + wild_u32x_)},
        {Target::FeatureEnd, true, UInt(16, 8), 0, "llvm.x86.sse2.paddus.w",
         u16_sat(wild_u32x_ + wild_u32x_)},
        {Target::AVX2, true, UInt(16, 16), 0, "llvm.x86.avx2.psubus.w",
         u16(max(wild_i32x_ - wild_i32x_, 0))},
        {Target::FeatureEnd, true, UInt(16, 8), 0, "llvm.x86.sse2.psubus.w",
         u16(max(wild_i32x_ - wild_i32x_, 0))},
#endif
        // Only use the avx2 version if we have > 8 lanes
        {Target::AVX2, true, Int(16, 16), 9, "llvm.x86.avx2.pmulh.w",
         i16((wild_i32x_ * wild_i32x_) / 65536)},
        {Target::AVX2, true, UInt(16, 16), 9, "llvm.x86.avx2.pmulhu.w",
         u16((wild_u32x_ * wild_u32x_) / 65536)},

        {Target::FeatureEnd, true, Int(16, 8), 0, "llvm.x86.sse2.pmulh.w",
         i16((wild_i32x_ * wild_i32x_) / 65536)},
        {Target::FeatureEnd, true, UInt(16, 8), 0, "llvm.x86.sse2.pmulhu.w",
         u16((wild_u32x_ * wild_u32x_) / 65536)},
        // LLVM 6.0+ require using helpers from x86.ll, x86_avx.ll
        {Target::AVX2, true, UInt(8, 32), 17, "pavgbx32",
         u8(((wild_u16x_ + wild_u16x_) + 1) / 2)},
        {Target::FeatureEnd, true, UInt(8, 16), 0, "pavgbx16",
         u8(((wild_u16x_ + wild_u16x_) + 1) / 2)},
        {Target::AVX2, true, UInt(16, 16), 9, "pavgwx16",
         u16(((wild_u32x_ + wild_u32x_) + 1) / 2)},
        {Target::FeatureEnd, true, UInt(16, 8), 0, "pavgwx8",
         u16(((wild_u32x_ + wild_u32x_) + 1) / 2)},
        {Target::AVX2, false, Int(16, 16), 9, "packssdwx16",
         i16_sat(wild_i32x_)},
        {Target::FeatureEnd, false, Int(16, 8), 0, "packssdwx8",
         i16_sat(wild_i32x_)},
        {Target::AVX2, false, Int(8, 32), 17, "packsswbx32",
         i8_sat(wild_i16x_)},
        {Target::FeatureEnd, false, Int(8, 16), 0, "packsswbx16",
         i8_sat(wild_i16x_)},
        {Target::AVX2, false, UInt(8, 32), 17, "packuswbx32",
         u8_sat(wild_i16x_)},
        {Target::FeatureEnd, false, UInt(8, 16), 0, "packuswbx16",
         u8_sat(wild_i16x_)},
        {Target::AVX2, false, UInt(16, 16), 9, "packusdwx16",
         u16_sat(wild_i32x_)},
        {Target::SSE41, false, UInt(16, 8), 0, "packusdwx8",
         u16_sat(wild_i32x_)}
    };

    for (size_t i = 0; i < sizeof(patterns)/sizeof(patterns[0]); i++) {
        const Pattern &pattern = patterns[i];

        if (!target.has_feature(pattern.feature)) {
            continue;
        }

        if (op->type.lanes() < pattern.min_lanes) {
            continue;
        }

        if (expr_match(pattern.pattern, op, matches)) {
            bool match = true;
            if (pattern.wide_op) {
                // Try to narrow the matches to the target type.
                for (size_t i = 0; i < matches.size(); i++) {
                    matches[i] = lossless_cast(op->type, matches[i]);
                    if (!matches[i].defined()) match = false;
                }
            }
            if (match) {
                value = call_intrin(op->type, pattern.type.lanes(), pattern.intrin, matches);
                return;
            }
        }
    }

    // Workaround for https://llvm.org/bugs/show_bug.cgi?id=24512
    // LLVM uses a numerically unstable method for vector
    // uint32->float conversion before AVX.
    if (op->value.type().element_of() == UInt(32) &&
        op->type.is_float() &&
        op->type.is_vector() &&
        !target.has_feature(Target::AVX)) {
        Type signed_type = Int(32, op->type.lanes());

        // Convert the top 31 bits to float using the signed version
        Expr top_bits = cast(signed_type, op->value / 2);
        top_bits = cast(op->type, top_bits);

        // Convert the bottom bit
        Expr bottom_bit = cast(signed_type, op->value % 2);
        bottom_bit = cast(op->type, bottom_bit);

        // Recombine as floats
        codegen(top_bits + top_bits + bottom_bit);
        return;
    }

    CodeGen_Posix::visit(op);
}

void CodeGen_X86::visit(const Call *op) {
    if (op->is_intrinsic(Call::mulhi_shr) &&
        op->type.is_vector() && (op->type.bits() == 8 || op->type.bits() == 16)) {
        internal_assert(op->args.size() == 3);
        Expr p;
        if (op->type.is_uint()) {
            p = u16(u32(op->args[0]) * u32(op->args[1]) / 65536);
        } else {
            p = i16(i32(op->args[0]) * i32(op->args[1]) / 65536);
        }
<<<<<<< HEAD
        const IntImm *shift = op->args[2].as<IntImm>();
        internal_assert(shift != nullptr) << "Third argument to mulhi_shr intrinsic must be integer immediate.\n";
        if (shift->value != 0) {
            p = p >> shift->value;
=======
        if (shr) {
            p = p >> make_const(p.type(), shr);
>>>>>>> a9f4c346
        }
        value = codegen(p);
        return;
    }

    CodeGen_Posix::visit(op);
}

string CodeGen_X86::mcpu() const {
    if (target.has_feature(Target::AVX512_Cannonlake)) return "cannonlake";
    if (target.has_feature(Target::AVX512_Skylake)) return "skylake-avx512";
    if (target.has_feature(Target::AVX512_KNL)) return "knl";
    if (target.has_feature(Target::AVX2)) return "haswell";
    if (target.has_feature(Target::AVX)) return "corei7-avx";
    // We want SSE4.1 but not SSE4.2, hence "penryn" rather than "corei7"
    if (target.has_feature(Target::SSE41)) return "penryn";
    // Default should not include SSSE3, hence "k8" rather than "core2"
    return "k8";
}

string CodeGen_X86::mattrs() const {
    std::string features;
    std::string separator;
    if (target.has_feature(Target::FMA)) {
        features += "+fma";
        separator = ",";
    }
    if (target.has_feature(Target::FMA4)) {
        features += separator + "+fma4";
        separator = ",";
    }
    if (target.has_feature(Target::F16C)) {
        features += separator + "+f16c";
        separator = ",";
    }
    if (target.has_feature(Target::AVX512) ||
        target.has_feature(Target::AVX512_KNL) ||
        target.has_feature(Target::AVX512_Skylake) ||
        target.has_feature(Target::AVX512_Cannonlake)) {
        features += separator + "+avx512f,+avx512cd";
        separator = ",";
        if (target.has_feature(Target::AVX512_KNL)) {
            features += ",+avx512pf,+avx512er";
        }
        if (target.has_feature(Target::AVX512_Skylake) ||
            target.has_feature(Target::AVX512_Cannonlake)) {
            features += ",+avx512vl,+avx512bw,+avx512dq";
        }
        if (target.has_feature(Target::AVX512_Cannonlake)) {
            features += ",+avx512ifma,+avx512vbmi";
        }
    }
    return features;
}

bool CodeGen_X86::use_soft_float_abi() const {
    return false;
}

int CodeGen_X86::native_vector_bits() const {
    if (target.has_feature(Target::AVX512) ||
        target.has_feature(Target::AVX512_Skylake) ||
        target.has_feature(Target::AVX512_KNL) ||
        target.has_feature(Target::AVX512_Cannonlake)) {
        return 512;
    } else if (target.has_feature(Target::AVX) ||
               target.has_feature(Target::AVX2)) {
        return 256;
    } else {
        return 128;
    }
}

int CodeGen_X86::vector_lanes_for_slice(Type t) const {
    // We don't want to pad all the way out to natural_vector_size,
    // because llvm generates crappy code. Better to use a smaller
    // type if we can.
    int vec_bits = t.lanes() * t.bits();
    int natural_vec_bits = target.natural_vector_size(t) * t.bits();
    int slice_bits = ((vec_bits > 256 && natural_vec_bits > 256) ? 512 :
                      (vec_bits > 128 && natural_vec_bits > 128) ? 256 :
                      128);
    return slice_bits / t.bits();
}

}  // namespace Internal
}  // namespace Halide<|MERGE_RESOLUTION|>--- conflicted
+++ resolved
@@ -407,7 +407,7 @@
 
 void CodeGen_X86::visit(const Call *op) {
     if (op->is_intrinsic(Call::mulhi_shr) &&
-        op->type.is_vector() && (op->type.bits() == 8 || op->type.bits() == 16)) {
+        op->type.is_vector() && op->type.bits() == 16) {
         internal_assert(op->args.size() == 3);
         Expr p;
         if (op->type.is_uint()) {
@@ -415,15 +415,10 @@
         } else {
             p = i16(i32(op->args[0]) * i32(op->args[1]) / 65536);
         }
-<<<<<<< HEAD
         const IntImm *shift = op->args[2].as<IntImm>();
         internal_assert(shift != nullptr) << "Third argument to mulhi_shr intrinsic must be integer immediate.\n";
         if (shift->value != 0) {
-            p = p >> shift->value;
-=======
-        if (shr) {
-            p = p >> make_const(p.type(), shr);
->>>>>>> a9f4c346
+	    p = p >> make_const(p.type(), shift->value);
         }
         value = codegen(p);
         return;
