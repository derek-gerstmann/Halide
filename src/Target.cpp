#include <array>
#include <iostream>
#include <string>

#include "Target.h"

#include "Debug.h"
#include "DeviceInterface.h"
#include "Error.h"
#include "Util.h"
#include "WasmExecutor.h"

#if defined(__powerpc__) && (defined(__FreeBSD__) || defined(__linux__))
#if defined(__FreeBSD__)
#include <machine/cpu.h>
#include <sys/elf_common.h>
#endif
// This uses elf.h and must be included after "LLVM_Headers.h", which
// uses llvm/support/Elf.h.
#include <sys/auxv.h>
#endif

#ifdef _MSC_VER
#include <intrin.h>
#endif  // _MSC_VER

namespace Halide {

using std::string;
using std::vector;

namespace {

#ifdef _MSC_VER
static void cpuid(int info[4], int infoType, int extra) {
    __cpuidex(info, infoType, extra);
}
#else

#if defined(__x86_64__) || defined(__i386__)
// CPU feature detection code taken from ispc
// (https://github.com/ispc/ispc/blob/master/builtins/dispatch.ll)

#ifdef _LP64
void cpuid(int info[4], int infoType, int extra) {
    __asm__ __volatile__(
        "cpuid                 \n\t"
        : "=a"(info[0]), "=b"(info[1]), "=c"(info[2]), "=d"(info[3])
        : "0"(infoType), "2"(extra));
}
#else
static void cpuid(int info[4], int infoType, int extra) {
    // We save %ebx in case it's the PIC register
    __asm__ __volatile__(
        "mov{l}\t{%%}ebx, %1  \n\t"
        "cpuid                 \n\t"
        "xchg{l}\t{%%}ebx, %1  \n\t"
        : "=a"(info[0]), "=r"(info[1]), "=c"(info[2]), "=d"(info[3])
        : "0"(infoType), "2"(extra));
}
#endif
#endif
#endif

#if defined(__x86_64__) || defined(__i386__) || defined(_MSC_VER)

enum class VendorSignatures {
    Unknown,
    GenuineIntel,
    AuthenticAMD,
};

VendorSignatures get_vendor_signature() {
    int info[4];
    cpuid(info, 0, 0);

    if (info[0] < 1) {
        return VendorSignatures::Unknown;
    }

    // "Genu ineI ntel"
    if (info[1] == 0x756e6547 && info[3] == 0x49656e69 && info[2] == 0x6c65746e) {
        return VendorSignatures::GenuineIntel;
    }

    // "Auth enti cAMD"
    if (info[1] == 0x68747541 && info[3] == 0x69746e65 && info[2] == 0x444d4163) {
        return VendorSignatures::AuthenticAMD;
    }

    return VendorSignatures::Unknown;
}

void detect_family_and_model(int info0, unsigned &family, unsigned &model) {
    family = (info0 >> 8) & 0xF;  // Bits 8..11
    model = (info0 >> 4) & 0xF;   // Bits 4..7
    if (family == 0x6 || family == 0xF) {
        if (family == 0xF) {
            // Examine extended family ID if family ID is 0xF.
            family += (info0 >> 20) & 0xFf;  // Bits 20..27
        }
        // Examine extended model ID if family ID is 0x6 or 0xF.
        model += ((info0 >> 16) & 0xF) << 4;  // Bits 16..19
    }
}

Target::Processor get_amd_processor(unsigned family, unsigned model, bool have_sse3) {
    switch (family) {
    case 0xF:  // AMD Family 0Fh
        if (have_sse3) {
            return Target::Processor::K8_SSE3;  // Hammer (modern, with SSE3)
        }
        return Target::Processor::K8;        // Hammer (original, without SSE3)
    case 0x10:                               // AMD Family 10h
        return Target::Processor::AMDFam10;  // Barcelona
    case 0x14:                               // AMD Family 14h
        return Target::Processor::BtVer1;    // Bobcat
    case 0x15:                               // AMD Family 15h
        if (model >= 0x60 && model <= 0x7f) {
            return Target::Processor::BdVer4;  // 60h-7Fh: Excavator
        }
        if (model >= 0x30 && model <= 0x3f) {
            return Target::Processor::BdVer3;  // 30h-3Fh: Steamroller
        }
        if ((model >= 0x10 && model <= 0x1f) || model == 0x02) {
            return Target::Processor::BdVer2;  // 02h, 10h-1Fh: Piledriver
        }
        if (model <= 0x0f) {
            return Target::Processor::BdVer1;  // 00h-0Fh: Bulldozer
        }
        break;
    case 0x16:                             // AMD Family 16h
        return Target::Processor::BtVer2;  // Jaguar
    case 0x17:                             // AMD Family 17h
        if ((model >= 0x30 && model <= 0x3f) || model == 0x71) {
            return Target::Processor::ZnVer2;  // 30h-3Fh, 71h: Zen2
        }
        if (model <= 0x0f) {
            return Target::Processor::ZnVer1;  // 00h-0Fh: Zen1
        }
        break;
    case 0x19:  // AMD Family 19h
        if (model <= 0x0f || model == 0x21) {
            return Target::Processor::ZnVer3;  // 00h-0Fh, 21h: Zen3
        }
        break;
    default:
        break;  // Unknown AMD CPU.
    }

    return Target::Processor::ProcessorGeneric;
}

#endif  // defined(__x86_64__) || defined(__i386__) || defined(_MSC_VER)

Target calculate_host_target() {
    Target::OS os = Target::OSUnknown;
#ifdef __linux__
    os = Target::Linux;
#endif
#ifdef _WIN32
    os = Target::Windows;
#endif
#ifdef __APPLE__
    os = Target::OSX;
#endif

    bool use_64_bits = (sizeof(size_t) == 8);
    int bits = use_64_bits ? 64 : 32;
    Target::Processor processor = Target::Processor::ProcessorGeneric;
    std::vector<Target::Feature> initial_features;

#if __riscv
    Target::Arch arch = Target::RISCV;
#else
#if __mips__ || __mips || __MIPS__
    Target::Arch arch = Target::MIPS;
#else
#if defined(__arm__) || defined(__aarch64__)
    Target::Arch arch = Target::ARM;
#else
#if defined(__powerpc__) && (defined(__FreeBSD__) || defined(__linux__))
    Target::Arch arch = Target::POWERPC;

#if defined(__linux__)
    unsigned long hwcap = getauxval(AT_HWCAP);
    unsigned long hwcap2 = getauxval(AT_HWCAP2);
#elif defined(__FreeBSD__)
    unsigned long hwcap, hwcap2;
    elf_aux_info(AT_HWCAP, &hwcap, sizeof(hwcap));
    elf_aux_info(AT_HWCAP2, &hwcap2, sizeof(hwcap2));
#endif
    bool have_altivec = (hwcap & PPC_FEATURE_HAS_ALTIVEC) != 0;
    bool have_vsx = (hwcap & PPC_FEATURE_HAS_VSX) != 0;
    bool arch_2_07 = (hwcap2 & PPC_FEATURE2_ARCH_2_07) != 0;

    user_assert(have_altivec)
        << "The POWERPC backend assumes at least AltiVec support. This machine does not appear to have AltiVec.\n";

    if (have_vsx) initial_features.push_back(Target::VSX);
    if (arch_2_07) initial_features.push_back(Target::POWER_ARCH_2_07);
#else
    Target::Arch arch = Target::X86;

    VendorSignatures vendor_signature = get_vendor_signature();

    int info[4];
    cpuid(info, 1, 0);

    unsigned family = 0, model = 0;
    detect_family_and_model(info[0], family, model);

    bool have_sse41 = (info[2] & (1 << 19)) != 0;   // ECX[19]
    bool have_sse2 = (info[3] & (1 << 26)) != 0;    // EDX[26]
    bool have_sse3 = (info[2] & (1 << 0)) != 0;     // ECX[0]
    bool have_avx = (info[2] & (1 << 28)) != 0;     // ECX[28]
    bool have_f16c = (info[2] & (1 << 29)) != 0;    // ECX[29]
    bool have_rdrand = (info[2] & (1 << 30)) != 0;  // ECX[30]
    bool have_fma = (info[2] & (1 << 12)) != 0;     // ECX[12]

    user_assert(have_sse2)
        << "The x86 backend assumes at least sse2 support. This machine does not appear to have sse2.\n"
        << "cpuid returned: "
        << std::hex << info[0]
        << ", " << info[1]
        << ", " << info[2]
        << ", " << info[3]
        << std::dec << "\n";

    if (vendor_signature == VendorSignatures::AuthenticAMD) {
        processor = get_amd_processor(family, model, have_sse3);
    }

    if (have_sse41) {
        initial_features.push_back(Target::SSE41);
    }
    if (have_avx) {
        initial_features.push_back(Target::AVX);
    }
    if (have_f16c) {
        initial_features.push_back(Target::F16C);
    }
    if (have_fma) {
        initial_features.push_back(Target::FMA);
    }

    if (use_64_bits && have_avx && have_f16c && have_rdrand) {
        // So far, so good.  AVX2/512?
        // Call cpuid with eax=7, ecx=0
        int info2[4];
        cpuid(info2, 7, 0);
        const uint32_t avx2 = 1U << 5;
        const uint32_t avx512f = 1U << 16;
        const uint32_t avx512dq = 1U << 17;
        const uint32_t avx512pf = 1U << 26;
        const uint32_t avx512er = 1U << 27;
        const uint32_t avx512cd = 1U << 28;
        const uint32_t avx512bw = 1U << 30;
        const uint32_t avx512vl = 1U << 31;
        const uint32_t avx512ifma = 1U << 21;
        const uint32_t avx512 = avx512f | avx512cd;
        const uint32_t avx512_knl = avx512 | avx512pf | avx512er;
        const uint32_t avx512_skylake = avx512 | avx512vl | avx512bw | avx512dq;
        const uint32_t avx512_cannonlake = avx512_skylake | avx512ifma;  // Assume ifma => vbmi
        if ((info2[1] & avx2) == avx2) {
            initial_features.push_back(Target::AVX2);
        }
        if ((info2[1] & avx512) == avx512) {
            initial_features.push_back(Target::AVX512);
            // TODO: port to family/model -based detection.
            if ((info2[1] & avx512_knl) == avx512_knl) {
                initial_features.push_back(Target::AVX512_KNL);
            }
            // TODO: port to family/model -based detection.
            if ((info2[1] & avx512_skylake) == avx512_skylake) {
                initial_features.push_back(Target::AVX512_Skylake);
            }
            // TODO: port to family/model -based detection.
            if ((info2[1] & avx512_cannonlake) == avx512_cannonlake) {
                initial_features.push_back(Target::AVX512_Cannonlake);

                const uint32_t avx512vnni = 1U << 11;  // vnni result in ecx
                const uint32_t avx512bf16 = 1U << 5;   // bf16 result in eax, with cpuid(eax=7, ecx=1)
                int info3[4];
                cpuid(info3, 7, 1);
                // TODO: port to family/model -based detection.
                if ((info2[2] & avx512vnni) == avx512vnni &&
                    (info3[0] & avx512bf16) == avx512bf16) {
                    initial_features.push_back(Target::AVX512_SapphireRapids);
                }
            }
        }
    }
#endif
#endif
#endif
#endif

    return {os, arch, bits, processor, initial_features};
}

bool is_using_hexagon(const Target &t) {
    return (t.has_feature(Target::HVX) ||
            t.has_feature(Target::HVX_v62) ||
            t.has_feature(Target::HVX_v65) ||
            t.has_feature(Target::HVX_v66) ||
            t.has_feature(Target::HexagonDma) ||
            t.has_feature(Target::HVX_shared_object) ||
            t.arch == Target::Hexagon);
}

int get_hvx_lower_bound(const Target &t) {
    if (!is_using_hexagon(t)) {
        return -1;
    }
    if (t.has_feature(Target::HVX_v62)) {
        return 62;
    }
    if (t.has_feature(Target::HVX_v65)) {
        return 65;
    }
    if (t.has_feature(Target::HVX_v66)) {
        return 66;
    }
    return 60;
}

}  // namespace

Target get_host_target() {
    // Calculating the host target isn't slow but it isn't free,
    // and it's pointless to recalculate it every time we (e.g.) parse
    // an arbitrary Target string. It won't ever change, so cache on first
    // use.
    static Target host_target = calculate_host_target();
    return host_target;
}

namespace {

Target::Feature calculate_host_cuda_capability(Target t) {
    const auto *interface = get_device_interface_for_device_api(DeviceAPI::CUDA, t);
    internal_assert(interface->compute_capability);
    int major, minor;
    int err = interface->compute_capability(nullptr, &major, &minor);
    internal_assert(err == 0) << "Failed to query cuda compute capability\n";
    int ver = major * 10 + minor;
    if (ver < 30) {
        return Target::FeatureEnd;
    } else if (ver < 32) {
        return Target::CUDACapability30;
    } else if (ver < 35) {
        return Target::CUDACapability32;
    } else if (ver < 50) {
        return Target::CUDACapability35;
    } else if (ver < 61) {
        return Target::CUDACapability50;
    } else if (ver < 70) {
        return Target::CUDACapability61;
    } else if (ver < 75) {
        return Target::CUDACapability70;
    } else if (ver < 80) {
        return Target::CUDACapability75;
    } else if (ver < 86) {
        return Target::CUDACapability80;
    } else {
        return Target::CUDACapability86;
    }
}

Target::Feature get_host_cuda_capability(Target t) {
    static Target::Feature cap = calculate_host_cuda_capability(t);
    return cap;
}

const std::map<std::string, Target::OS> os_name_map = {
    {"os_unknown", Target::OSUnknown},
    {"linux", Target::Linux},
    {"windows", Target::Windows},
    {"osx", Target::OSX},
    {"android", Target::Android},
    {"ios", Target::IOS},
    {"qurt", Target::QuRT},
    {"noos", Target::NoOS},
    {"fuchsia", Target::Fuchsia},
    {"wasmrt", Target::WebAssemblyRuntime}};

bool lookup_os(const std::string &tok, Target::OS &result) {
    auto os_iter = os_name_map.find(tok);
    if (os_iter != os_name_map.end()) {
        result = os_iter->second;
        return true;
    }
    return false;
}

const std::map<std::string, Target::Arch> arch_name_map = {
    {"arch_unknown", Target::ArchUnknown},
    {"x86", Target::X86},
    {"arm", Target::ARM},
    {"mips", Target::MIPS},
    {"powerpc", Target::POWERPC},
    {"hexagon", Target::Hexagon},
    {"wasm", Target::WebAssembly},
    {"riscv", Target::RISCV},
};

bool lookup_arch(const std::string &tok, Target::Arch &result) {
    auto arch_iter = arch_name_map.find(tok);
    if (arch_iter != arch_name_map.end()) {
        result = arch_iter->second;
        return true;
    }
    return false;
}

/// Important design consideration: currently, the string key is
/// effectively identical to the LLVM CPU string, and it would be really really
/// good to keep it that way, so the proper tune_* can be autogenerated easily
/// from the LLVM CPU string (currently, by replacing "-" with "_",
/// and prepending "tune_" prefix)
///
/// Please keep sorted.
const std::map<std::string, Target::Processor> processor_name_map = {
    {"tune_amdfam10", Target::Processor::AMDFam10},
    {"tune_bdver1", Target::Processor::BdVer1},
    {"tune_bdver2", Target::Processor::BdVer2},
    {"tune_bdver3", Target::Processor::BdVer3},
    {"tune_bdver4", Target::Processor::BdVer4},
    {"tune_btver1", Target::Processor::BtVer1},
    {"tune_btver2", Target::Processor::BtVer2},
    {"tune_generic", Target::Processor::ProcessorGeneric},
    {"tune_k8", Target::Processor::K8},
    {"tune_k8_sse3", Target::Processor::K8_SSE3},
    {"tune_znver1", Target::Processor::ZnVer1},
    {"tune_znver2", Target::Processor::ZnVer2},
    {"tune_znver3", Target::Processor::ZnVer3},
};

bool lookup_processor(const std::string &tok, Target::Processor &result) {
    auto processor_iter = processor_name_map.find(tok);
    if (processor_iter != processor_name_map.end()) {
        result = processor_iter->second;
        return true;
    }
    return false;
}

const std::map<std::string, Target::Feature> feature_name_map = {
    {"jit", Target::JIT},
    {"debug", Target::Debug},
    {"no_asserts", Target::NoAsserts},
    {"no_bounds_query", Target::NoBoundsQuery},
    {"sse41", Target::SSE41},
    {"avx", Target::AVX},
    {"avx2", Target::AVX2},
    {"fma", Target::FMA},
    {"fma4", Target::FMA4},
    {"f16c", Target::F16C},
    {"armv7s", Target::ARMv7s},
    {"no_neon", Target::NoNEON},
    {"vsx", Target::VSX},
    {"power_arch_2_07", Target::POWER_ARCH_2_07},
    {"cuda", Target::CUDA},
    {"cuda_capability_30", Target::CUDACapability30},
    {"cuda_capability_32", Target::CUDACapability32},
    {"cuda_capability_35", Target::CUDACapability35},
    {"cuda_capability_50", Target::CUDACapability50},
    {"cuda_capability_61", Target::CUDACapability61},
    {"cuda_capability_70", Target::CUDACapability70},
    {"cuda_capability_75", Target::CUDACapability75},
    {"cuda_capability_80", Target::CUDACapability80},
    {"cuda_capability_86", Target::CUDACapability86},
    {"opencl", Target::OpenCL},
    {"cl_doubles", Target::CLDoubles},
    {"cl_half", Target::CLHalf},
    {"cl_atomics64", Target::CLAtomics64},
    {"openglcompute", Target::OpenGLCompute},
    {"egl", Target::EGL},
    {"user_context", Target::UserContext},
    {"profile", Target::Profile},
    {"no_runtime", Target::NoRuntime},
    {"metal", Target::Metal},
    {"c_plus_plus_name_mangling", Target::CPlusPlusMangling},
    {"large_buffers", Target::LargeBuffers},
    {"hvx", Target::HVX_128},
    {"hvx_128", Target::HVX_128},
    {"hvx_v62", Target::HVX_v62},
    {"hvx_v65", Target::HVX_v65},
    {"hvx_v66", Target::HVX_v66},
    {"hvx_shared_object", Target::HVX_shared_object},
    {"fuzz_float_stores", Target::FuzzFloatStores},
    {"soft_float_abi", Target::SoftFloatABI},
    {"msan", Target::MSAN},
    {"avx512", Target::AVX512},
    {"avx512_knl", Target::AVX512_KNL},
    {"avx512_skylake", Target::AVX512_Skylake},
    {"avx512_cannonlake", Target::AVX512_Cannonlake},
    {"avx512_sapphirerapids", Target::AVX512_SapphireRapids},
    {"trace_loads", Target::TraceLoads},
    {"trace_stores", Target::TraceStores},
    {"trace_realizations", Target::TraceRealizations},
    {"trace_pipeline", Target::TracePipeline},
    {"d3d12compute", Target::D3D12Compute},
    {"strict_float", Target::StrictFloat},
    {"tsan", Target::TSAN},
    {"asan", Target::ASAN},
    {"check_unsafe_promises", Target::CheckUnsafePromises},
    {"hexagon_dma", Target::HexagonDma},
    {"embed_bitcode", Target::EmbedBitcode},
    {"disable_llvm_loop_opt", Target::DisableLLVMLoopOpt},
    {"enable_llvm_loop_opt", Target::EnableLLVMLoopOpt},
    {"wasm_simd128", Target::WasmSimd128},
    {"wasm_signext", Target::WasmSignExt},
    {"wasm_sat_float_to_int", Target::WasmSatFloatToInt},
    {"wasm_threads", Target::WasmThreads},
    {"wasm_bulk_memory", Target::WasmBulkMemory},
    {"sve", Target::SVE},
    {"sve2", Target::SVE2},
    {"arm_dot_prod", Target::ARMDotProd},
    {"arm_fp16", Target::ARMFp16},
    {"llvm_large_code_model", Target::LLVMLargeCodeModel},
    {"rvv", Target::RVV},
    {"armv81a", Target::ARMv81a},
    {"sanitizer_coverage", Target::SanitizerCoverage},
<<<<<<< HEAD
    {"vulkan", Target::Vulkan},
=======
    {"profile_by_timer", Target::ProfileByTimer},
>>>>>>> 85b9f29b
    // NOTE: When adding features to this map, be sure to update PyEnums.cpp as well.
};

bool lookup_feature(const std::string &tok, Target::Feature &result) {
    auto feature_iter = feature_name_map.find(tok);
    if (feature_iter != feature_name_map.end()) {
        result = feature_iter->second;
        return true;
    }
    return false;
}

}  // End anonymous namespace

Target get_target_from_environment() {
    string target = Internal::get_env_variable("HL_TARGET");
    if (target.empty()) {
        return get_host_target();
    } else {
        return Target(target);
    }
}

Target get_jit_target_from_environment() {
    Target host = get_host_target();
    host.set_feature(Target::JIT);
#if defined(__has_feature)
#if __has_feature(address_sanitizer)
    host.set_feature(Target::ASAN);
#endif
#if __has_feature(memory_sanitizer)
    host.set_feature(Target::MSAN);
#endif
#if __has_feature(thread_sanitizer)
    host.set_feature(Target::TSAN);
#endif
#if __has_feature(coverage_sanitizer)
    host.set_feature(Target::SanitizerCoverage);
#endif
#endif
    string target = Internal::get_env_variable("HL_JIT_TARGET");
    if (target.empty()) {
        return host;
    } else {
        Target t(target);
        t.set_feature(Target::JIT);
        user_assert((t.os == host.os && t.arch == host.arch && t.bits == host.bits) || Internal::WasmModule::can_jit_target(t))
            << "HL_JIT_TARGET must match the host OS, architecture, and bit width.\n"
            << "HL_JIT_TARGET was " << target << ". "
            << "Host is " << host.to_string() << ".\n";
        user_assert(!t.has_feature(Target::NoBoundsQuery))
            << "The Halide JIT requires the use of bounds query, but HL_JIT_TARGET was specified with no_bounds_query: " << target;
        return t;
    }
}

namespace {
bool merge_string(Target &t, const std::string &target) {
    string rest = target;
    vector<string> tokens;
    size_t first_dash;
    while ((first_dash = rest.find('-')) != string::npos) {
        // Internal::debug(0) << first_dash << ", " << rest << "\n";
        tokens.push_back(rest.substr(0, first_dash));
        rest = rest.substr(first_dash + 1);
    }
    tokens.push_back(rest);

    bool os_specified = false, arch_specified = false, bits_specified = false, processor_specified = false, features_specified = false;
    bool is_host = false;

    for (size_t i = 0; i < tokens.size(); i++) {
        const string &tok = tokens[i];
        Target::Feature feature;

        if (tok == "host") {
            if (i > 0) {
                // "host" is now only allowed as the first token.
                return false;
            }
            is_host = true;
            t = get_host_target();
        } else if (tok == "32" || tok == "64" || tok == "0") {
            if (bits_specified) {
                return false;
            }
            bits_specified = true;
            t.bits = std::stoi(tok);
        } else if (lookup_arch(tok, t.arch)) {
            if (arch_specified) {
                return false;
            }
            arch_specified = true;
        } else if (lookup_os(tok, t.os)) {
            if (os_specified) {
                return false;
            }
            os_specified = true;
        } else if (lookup_processor(tok, t.processor_tune)) {
            if (processor_specified) {
                return false;
            }
            processor_specified = true;
        } else if (lookup_feature(tok, feature)) {
            t.set_feature(feature);
            features_specified = true;
        } else if (tok == "trace_all") {
            t.set_features({Target::TraceLoads, Target::TraceStores, Target::TraceRealizations});
            features_specified = true;
        } else {
            return false;
        }
    }

    if (is_host &&
        t.has_feature(Target::CUDA) &&
        !t.has_feature(Target::CUDACapability30) &&
        !t.has_feature(Target::CUDACapability32) &&
        !t.has_feature(Target::CUDACapability35) &&
        !t.has_feature(Target::CUDACapability50) &&
        !t.has_feature(Target::CUDACapability61) &&
        !t.has_feature(Target::CUDACapability70) &&
        !t.has_feature(Target::CUDACapability75) &&
        !t.has_feature(Target::CUDACapability80) &&
        !t.has_feature(Target::CUDACapability86)) {
        // Detect host cuda capability
        t.set_feature(get_host_cuda_capability(t));
    }

    if (arch_specified && !bits_specified) {
        return false;
    }

    if (bits_specified && t.bits == 0) {
        // bits == 0 is allowed iff arch and os are "unknown" and no features are set,
        // to allow for roundtripping the string for default Target() ctor.
        if (!(arch_specified && t.arch == Target::ArchUnknown) ||
            !(os_specified && t.os == Target::OSUnknown) ||
            features_specified) {
            return false;
        }
    }

    return true;
}

void bad_target_string(const std::string &target) {
    const char *separator = "";
    std::string architectures;
    for (const auto &arch_entry : arch_name_map) {
        architectures += separator + arch_entry.first;
        separator = ", ";
    }
    separator = "";
    std::string oses;
    for (const auto &os_entry : os_name_map) {
        oses += separator + os_entry.first;
        separator = ", ";
    }
    separator = "";
    std::string processors;
    for (const auto &processor_entry : processor_name_map) {
        processors += separator + processor_entry.first;
        separator = ", ";
    }
    separator = "";
    // Format the features to go one feature over 70 characters per line,
    // assume the first line starts with "Features are ".
    int line_char_start = -(int)sizeof("Features are");
    std::string features;
    for (const auto &feature_entry : feature_name_map) {
        features += separator + feature_entry.first;
        if (features.length() - line_char_start > 70) {
            separator = "\n";
            line_char_start = features.length();
        } else {
            separator = ", ";
        }
    }
    user_error << "Did not understand Halide target " << target << "\n"
               << "Expected format is arch-bits-os-processor-feature1-feature2-...\n"
               << "Where arch is: " << architectures << ".\n"
               << "bits is either 32 or 64.\n"
               << "os is: " << oses << ".\n"
               << "processor is: " << processors << ".\n"
               << "\n"
               << "If arch, bits, or os are omitted, they default to the host.\n"
               << "\n"
               << "If processor is omitted, it defaults to tune_generic.\n"
               << "\n"
               << "Features are: " << features << ".\n"
               << "\n"
               << "The target can also begin with \"host\", which sets the "
               << "host's architecture, os, and feature set, with the "
               << "exception of the GPU runtimes, which default to off.\n"
               << "\n"
               << "On this platform, the host target is: " << get_host_target().to_string() << "\n";
}

}  // namespace

Target::Target(const std::string &target) {
    Target host = get_host_target();

    if (target.empty()) {
        // If nothing is specified, use the full host target.
        *this = host;
    } else {
        if (!merge_string(*this, target) || has_unknowns()) {
            bad_target_string(target);
        }
    }
}

Target::Target(const char *s)
    : Target(std::string(s)) {
}

bool Target::validate_target_string(const std::string &s) {
    Target t;
    return merge_string(t, s) && !t.has_unknowns();
}

std::string Target::feature_to_name(Target::Feature feature) {
    for (const auto &feature_entry : feature_name_map) {
        if (feature == feature_entry.second) {
            return feature_entry.first;
        }
    }
    internal_error;
    return "";
}

Target::Feature Target::feature_from_name(const std::string &name) {
    Target::Feature feature;
    if (lookup_feature(name, feature)) {
        return feature;
    }
    return Target::FeatureEnd;
}

std::string Target::to_string() const {
    string result;
    for (const auto &arch_entry : arch_name_map) {
        if (arch_entry.second == arch) {
            result += arch_entry.first;
            break;
        }
    }
    result += "-" + std::to_string(bits);
    for (const auto &os_entry : os_name_map) {
        if (os_entry.second == os) {
            result += "-" + os_entry.first;
            break;
        }
    }
    if (processor_tune != ProcessorGeneric) {
        for (const auto &processor_entry : processor_name_map) {
            if (processor_entry.second == processor_tune) {
                result += "-" + processor_entry.first;
                break;
            }
        }
    }
    for (const auto &feature_entry : feature_name_map) {
        if (has_feature(feature_entry.second)) {
            result += "-" + feature_entry.first;
        }
    }
    // Use has_feature() multiple times (rather than features_any_of())
    // to avoid constructing a temporary vector for this rather-common call.
    if (has_feature(Target::TraceLoads) && has_feature(Target::TraceStores) && has_feature(Target::TraceRealizations)) {
        result = Internal::replace_all(result, "trace_loads-trace_realizations-trace_stores", "trace_all");
    }
    return result;
}

/** Was libHalide compiled with support for this target? */
bool Target::supported() const {
    bool bad = false;
#if !defined(WITH_ARM)
    bad |= arch == Target::ARM && bits == 32;
#endif
#if !defined(WITH_AARCH64)
    bad |= arch == Target::ARM && bits == 64;
#endif
#if !defined(WITH_X86)
    bad |= arch == Target::X86;
#endif
#if !defined(WITH_MIPS)
    bad |= arch == Target::MIPS;
#endif
#if !defined(WITH_POWERPC)
    bad |= arch == Target::POWERPC;
#endif
#if !defined(WITH_HEXAGON)
    bad |= arch == Target::Hexagon;
#endif
#if !defined(WITH_WEBASSEMBLY)
    bad |= arch == Target::WebAssembly;
#endif
#if !defined(WITH_RISCV)
    bad |= arch == Target::RISCV;
#endif
#if !defined(WITH_NVPTX)
    bad |= has_feature(Target::CUDA);
#endif
#if !defined(WITH_OPENCL)
    bad |= has_feature(Target::OpenCL);
#endif
#if !defined(WITH_METAL)
    bad |= has_feature(Target::Metal);
#endif
#if !defined(WITH_OPENGLCOMPUTE)
    bad |= has_feature(Target::OpenGLCompute);
#endif
#if !defined(WITH_D3D12)
    bad |= has_feature(Target::D3D12Compute);
#endif
#if !defined(WITH_VULKAN)
    bad |= has_feature(Target::Vulkan);
#endif
    return !bad;
}

bool Target::has_unknowns() const {
    return os == OSUnknown || arch == ArchUnknown || bits == 0;
}

void Target::set_feature(Feature f, bool value) {
    if (f == FeatureEnd) {
        return;
    }
    user_assert(f < FeatureEnd) << "Invalid Target feature.\n";
    features.set(f, value);
}

void Target::set_features(const std::vector<Feature> &features_to_set, bool value) {
    for (Feature f : features_to_set) {
        set_feature(f, value);
    }
}

bool Target::has_feature(Feature f) const {
    if (f == FeatureEnd) {
        return true;
    }
    user_assert(f < FeatureEnd) << "Invalid Target feature.\n";
    return features[f];
}

bool Target::features_any_of(const std::vector<Feature> &test_features) const {
    for (Feature f : test_features) {
        if (has_feature(f)) {
            return true;
        }
    }
    return false;
}

bool Target::features_all_of(const std::vector<Feature> &test_features) const {
    for (Feature f : test_features) {
        if (!has_feature(f)) {
            return false;
        }
    }
    return true;
}

Target Target::with_feature(Feature f) const {
    Target copy = *this;
    copy.set_feature(f);
    return copy;
}

Target Target::without_feature(Feature f) const {
    Target copy = *this;
    copy.set_feature(f, false);
    return copy;
}

bool Target::has_gpu_feature() const {
    return (has_feature(CUDA) ||
            has_feature(OpenCL) ||
            has_feature(Metal) ||
            has_feature(D3D12Compute) ||
            has_feature(Vulkan) ||
            has_feature(OpenGLCompute));
}

int Target::get_cuda_capability_lower_bound() const {
    if (!has_feature(Target::CUDA)) {
        return -1;
    }
    if (has_feature(Target::CUDACapability30)) {
        return 30;
    }
    if (has_feature(Target::CUDACapability32)) {
        return 32;
    }
    if (has_feature(Target::CUDACapability35)) {
        return 35;
    }
    if (has_feature(Target::CUDACapability50)) {
        return 50;
    }
    if (has_feature(Target::CUDACapability61)) {
        return 61;
    }
    if (has_feature(Target::CUDACapability70)) {
        return 70;
    }
    if (has_feature(Target::CUDACapability75)) {
        return 75;
    }
    if (has_feature(Target::CUDACapability80)) {
        return 80;
    }
    if (has_feature(Target::CUDACapability86)) {
        return 86;
    }
    return 20;
}

bool Target::supports_type(const Type &t) const {
    if (t.bits() == 64) {
        if (t.is_float()) {
            return !has_feature(Metal) &&
                   !has_feature(OpenGLCompute) &&
                   !has_feature(D3D12Compute) &&
                   (!has_feature(Target::OpenCL) || has_feature(Target::CLDoubles));
        } else {
            return (!has_feature(Metal) &&
                    !has_feature(OpenGLCompute) &&
                    !has_feature(D3D12Compute));
        }
    }
    return true;
}

bool Target::supports_type(const Type &t, DeviceAPI device) const {
    if (device == DeviceAPI::Default_GPU) {
        device = get_default_device_api_for_target(*this);
    }

    if (device == DeviceAPI::Hexagon) {
        // HVX supports doubles and long long in the scalar unit only.
        if (t.is_float() || t.bits() == 64) {
            return t.lanes() == 1;
        }
    } else if (device == DeviceAPI::Metal) {
        // Metal spec says no double or long long.
        if (t.bits() == 64) {
            return false;
        }
    } else if (device == DeviceAPI::OpenCL) {
        if (t.is_float() && t.bits() == 64) {
            return has_feature(Target::CLDoubles);
        }
    } else if (device == DeviceAPI::D3D12Compute) {
        // Shader Model 5.x can optionally support double-precision; 64-bit int
        // types are not supported.
        return t.bits() < 64;
    } else if (device == DeviceAPI::Vulkan) {
        // TODO(shoaibkamil): Is this correct?
        return t.bits() < 64;
    } else if (device == DeviceAPI::OpenGLCompute) {
        return t.bits() < 64;
    }

    return true;
}

bool Target::supports_device_api(DeviceAPI api) const {
    switch (api) {
    case DeviceAPI::None:
        return true;
    case DeviceAPI::Host:
        return true;
    case DeviceAPI::Default_GPU:
        return has_gpu_feature();
    case DeviceAPI::Hexagon:
        return has_feature(Target::HVX);
    case DeviceAPI::HexagonDma:
        return has_feature(Target::HexagonDma);
    default:
        return has_feature(target_feature_for_device_api(api));
    }
}

DeviceAPI Target::get_required_device_api() const {
    if (has_feature(Target::CUDA)) {
        return DeviceAPI::CUDA;
    }
    if (has_feature(Target::D3D12Compute)) {
        return DeviceAPI::D3D12Compute;
    }
    if (has_feature(Target::HVX)) {
        return DeviceAPI::Hexagon;
    }
    if (has_feature(Target::HexagonDma)) {
        return DeviceAPI::HexagonDma;
    }
    if (has_feature(Target::Metal)) {
        return DeviceAPI::Metal;
    }
    if (has_feature(Target::OpenCL)) {
        return DeviceAPI::OpenCL;
    }
    if (has_feature(Target::OpenGLCompute)) {
        return DeviceAPI::OpenGLCompute;
    }
    if (has_feature(Target::Vulkan)) {
        return DeviceAPI::Vulkan;
    }
    return DeviceAPI::None;
}

Target::Feature target_feature_for_device_api(DeviceAPI api) {
    switch (api) {
    case DeviceAPI::CUDA:
        return Target::CUDA;
    case DeviceAPI::OpenCL:
        return Target::OpenCL;
    case DeviceAPI::OpenGLCompute:
        return Target::OpenGLCompute;
    case DeviceAPI::Metal:
        return Target::Metal;
    case DeviceAPI::Hexagon:
        return Target::HVX;
    case DeviceAPI::D3D12Compute:
        return Target::D3D12Compute;
    case DeviceAPI::Vulkan:
        return Target::Vulkan;
    default:
        return Target::FeatureEnd;
    }
}

int Target::natural_vector_size(const Halide::Type &t) const {
    user_assert(!has_unknowns())
        << "natural_vector_size cannot be used on a Target with Unknown values.\n";

    const bool is_integer = t.is_int() || t.is_uint();
    const int data_size = t.bytes();

    if (arch == Target::Hexagon) {
        if (is_integer) {
            if (has_feature(Halide::Target::HVX)) {
                return 128 / data_size;
            } else {
                user_error << "Target uses hexagon arch without target feature hvx set.\n";
                return 0;
            }
        } else {
            // HVX does not have vector float instructions.
            return 1;
        }
    } else if (arch == Target::X86) {
        if (is_integer && (has_feature(Halide::Target::AVX512_Skylake) ||
                           has_feature(Halide::Target::AVX512_Cannonlake))) {
            // AVX512BW exists on Skylake and Cannonlake
            return 64 / data_size;
        } else if (t.is_float() && (has_feature(Halide::Target::AVX512) ||
                                    has_feature(Halide::Target::AVX512_KNL) ||
                                    has_feature(Halide::Target::AVX512_Skylake) ||
                                    has_feature(Halide::Target::AVX512_Cannonlake))) {
            // AVX512F is on all AVX512 architectures
            return 64 / data_size;
        } else if (has_feature(Halide::Target::AVX2)) {
            // AVX2 uses 256-bit vectors for everything.
            return 32 / data_size;
        } else if (!is_integer && has_feature(Halide::Target::AVX)) {
            // AVX 1 has 256-bit vectors for float, but not for
            // integer instructions.
            return 32 / data_size;
        } else {
            // SSE was all 128-bit. We ignore MMX.
            return 16 / data_size;
        }
    } else if (arch == Target::WebAssembly) {
        if (has_feature(Halide::Target::WasmSimd128)) {
            // 128-bit vectors for other types.
            return 16 / data_size;
        } else {
            // No vectors, sorry.
            return 1;
        }
    } else {
        // Assume 128-bit vectors on other targets.
        return 16 / data_size;
    }
}

bool Target::get_runtime_compatible_target(const Target &other, Target &result) {
    // Create mask to select features that:
    // (a) must be included if either target has the feature (union)
    // (b) must be included if both targets have the feature (intersection)
    // (c) must match across both targets; it is an error if one target has the feature and the other doesn't

    // clang-format off
    const std::array<Feature, 19> union_features = {{
        // These are true union features.
        CUDA,
        D3D12Compute,
        Metal,
        NoNEON,
        OpenCL,
        OpenGLCompute,
        Vulkan,

        // These features are actually intersection-y, but because targets only record the _highest_,
        // we have to put their union in the result and then take a lower bound.
        CUDACapability30,
        CUDACapability32,
        CUDACapability35,
        CUDACapability50,
        CUDACapability61,
        CUDACapability70,
        CUDACapability75,
        CUDACapability80,
        CUDACapability86,
        HVX_v62,
        HVX_v65,
        HVX_v66,
    }};
    // clang-format on

    // clang-format off
    const std::array<Feature, 14> intersection_features = {{
        ARMv7s,
        ARMv81a,
        AVX,
        AVX2,
        AVX512,
        AVX512_Cannonlake,
        AVX512_KNL,
        AVX512_SapphireRapids,
        AVX512_Skylake,
        F16C,
        FMA,
        FMA4,
        SSE41,
        VSX,
    }};
    // clang-format on

    // clang-format off
    const std::array<Feature, 10> matching_features = {{
        ASAN,
        Debug,
        HexagonDma,
        HVX,
        HVX_shared_object,
        MSAN,
        SoftFloatABI,
        TSAN,
        WasmThreads,
        SanitizerCoverage,
    }};
    // clang-format on

    // bitsets need to be the same width.
    decltype(result.features) union_mask;
    decltype(result.features) intersection_mask;
    decltype(result.features) matching_mask;

    for (const auto &feature : union_features) {
        union_mask.set(feature);
    }

    for (const auto &feature : intersection_features) {
        intersection_mask.set(feature);
    }

    for (const auto &feature : matching_features) {
        matching_mask.set(feature);
    }

    if (arch != other.arch || bits != other.bits || os != other.os) {
        Internal::debug(1) << "runtime targets must agree on platform (arch-bits-os)\n"
                           << "  this:  " << *this << "\n"
                           << "  other: " << other << "\n";
        return false;
    }

    if ((features & matching_mask) != (other.features & matching_mask)) {
        Internal::debug(1) << "runtime targets must agree on SoftFloatABI, Debug, TSAN, ASAN, MSAN, HVX, HexagonDma, HVX_shared_object, SanitizerCoverage\n"
                           << "  this:  " << *this << "\n"
                           << "  other: " << other << "\n";
        return false;
    }

    // Union of features is computed through bitwise-or, and masked away by the features we care about
    // Intersection of features is computed through bitwise-and and masked away, too.
    // We merge the bits via bitwise or.
    Target output = Target{os, arch, bits, processor_tune};
    output.features = ((features | other.features) & union_mask) | ((features | other.features) & matching_mask) | ((features & other.features) & intersection_mask);

    // Pick tight lower bound for CUDA capability. Use fall-through to clear redundant features
    int cuda_a = get_cuda_capability_lower_bound();
    int cuda_b = other.get_cuda_capability_lower_bound();

    // get_cuda_capability_lower_bound returns -1 when unused. Casting to unsigned makes this
    // large, so min selects the true lower bound when one target doesn't specify a capability,
    // and the other doesn't use CUDA at all.
    int cuda_capability = std::min((unsigned)cuda_a, (unsigned)cuda_b);
    if (cuda_capability < 30) {
        output.features.reset(CUDACapability30);
    }
    if (cuda_capability < 32) {
        output.features.reset(CUDACapability32);
    }
    if (cuda_capability < 35) {
        output.features.reset(CUDACapability35);
    }
    if (cuda_capability < 50) {
        output.features.reset(CUDACapability50);
    }
    if (cuda_capability < 61) {
        output.features.reset(CUDACapability61);
    }
    if (cuda_capability < 70) {
        output.features.reset(CUDACapability70);
    }
    if (cuda_capability < 75) {
        output.features.reset(CUDACapability75);
    }
    if (cuda_capability < 80) {
        output.features.reset(CUDACapability80);
    }
    if (cuda_capability < 86) {
        output.features.reset(CUDACapability86);
    }

    // Pick tight lower bound for HVX version. Use fall-through to clear redundant features
    int hvx_a = get_hvx_lower_bound(*this);
    int hvx_b = get_hvx_lower_bound(other);

    // Same trick as above for CUDA
    int hvx_version = std::min((unsigned)hvx_a, (unsigned)hvx_b);
    if (hvx_version < 62) {
        output.features.reset(HVX_v62);
    }
    if (hvx_version < 65) {
        output.features.reset(HVX_v65);
    }
    if (hvx_version < 66) {
        output.features.reset(HVX_v66);
    }

    result = output;
    return true;
}

namespace Internal {

void target_test() {
    Target t;
    for (const auto &feature : feature_name_map) {
        t.set_feature(feature.second);
    }
    for (int i = 0; i < (int)(Target::FeatureEnd); i++) {
        internal_assert(t.has_feature((Target::Feature)i)) << "Feature " << i << " not in feature_names_map.\n";
    }

    // 3 targets: {A,B,C}. Want gcd(A,B)=C
    std::vector<std::array<std::string, 3>> gcd_tests = {
        {{"x86-64-linux-sse41-fma", "x86-64-linux-sse41-fma", "x86-64-linux-sse41-fma"}},
        {{"x86-64-linux-sse41-fma-no_asserts-no_runtime", "x86-64-linux-sse41-fma", "x86-64-linux-sse41-fma"}},
        {{"x86-64-linux-avx2-sse41", "x86-64-linux-sse41-fma", "x86-64-linux-sse41"}},
        {{"x86-64-linux-avx2-sse41", "x86-32-linux-sse41-fma", ""}},
        {{"x86-64-linux-cuda", "x86-64-linux", "x86-64-linux-cuda"}},
        {{"x86-64-linux-cuda-cuda_capability_50", "x86-64-linux-cuda", "x86-64-linux-cuda"}},
        {{"x86-64-linux-cuda-cuda_capability_50", "x86-64-linux-cuda-cuda_capability_30", "x86-64-linux-cuda-cuda_capability_30"}},
        {{"hexagon-32-qurt-hvx_v65", "hexagon-32-qurt-hvx_v62", "hexagon-32-qurt-hvx_v62"}},
        {{"hexagon-32-qurt-hvx_v62", "hexagon-32-qurt", "hexagon-32-qurt"}},
        {{"hexagon-32-qurt-hvx_v62-hvx", "hexagon-32-qurt", ""}},
        {{"hexagon-32-qurt-hvx_v62-hvx", "hexagon-32-qurt-hvx", "hexagon-32-qurt-hvx"}},
    };

    for (const auto &test : gcd_tests) {
        Target result{};
        Target a{test[0]};
        Target b{test[1]};
        if (a.get_runtime_compatible_target(b, result)) {
            internal_assert(!test[2].empty() && result == Target{test[2]})
                << "Targets " << a.to_string() << " and " << b.to_string() << " were computed to have gcd "
                << result.to_string() << " but expected '" << test[2] << "'\n";
        } else {
            internal_assert(test[2].empty())
                << "Targets " << a.to_string() << " and " << b.to_string() << " were computed to have no gcd "
                << "but " << test[2] << " was expected.";
        }
    }

    std::cout << "Target test passed" << std::endl;
}

}  // namespace Internal

}  // namespace Halide<|MERGE_RESOLUTION|>--- conflicted
+++ resolved
@@ -523,11 +523,8 @@
     {"rvv", Target::RVV},
     {"armv81a", Target::ARMv81a},
     {"sanitizer_coverage", Target::SanitizerCoverage},
-<<<<<<< HEAD
+    {"profile_by_timer", Target::ProfileByTimer},
     {"vulkan", Target::Vulkan},
-=======
-    {"profile_by_timer", Target::ProfileByTimer},
->>>>>>> 85b9f29b
     // NOTE: When adding features to this map, be sure to update PyEnums.cpp as well.
 };
 
