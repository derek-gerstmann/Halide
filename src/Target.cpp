#include <iostream>
#include <string>
#include <array>

#include "Target.h"

#include "Debug.h"
#include "DeviceInterface.h"
#include "Error.h"
#include "LLVM_Headers.h"
#include "Util.h"
#include "WasmExecutor.h"

#if defined(__powerpc__) && defined(__linux__)
// This uses elf.h and must be included after "LLVM_Headers.h", which
// uses llvm/support/Elf.h.
#include <sys/auxv.h>
#endif

#ifdef  _MSC_VER
#include <intrin.h>
#endif  // _MSC_VER

namespace Halide {

using std::string;
using std::vector;

namespace {

#ifdef _MSC_VER
static void cpuid(int info[4], int infoType, int extra) {
    __cpuidex(info, infoType, extra);
}
#else

#if defined(__x86_64__) || defined(__i386__)
// CPU feature detection code taken from ispc
// (https://github.com/ispc/ispc/blob/master/builtins/dispatch.ll)

#ifdef _LP64
static void cpuid(int info[4], int infoType, int extra) {
    __asm__ __volatile__ (
        "cpuid                 \n\t"
        : "=a" (info[0]), "=b" (info[1]), "=c" (info[2]), "=d" (info[3])
        : "0" (infoType), "2" (extra));
}
#else
static void cpuid(int info[4], int infoType, int extra) {
    // We save %ebx in case it's the PIC register
    __asm__ __volatile__ (
        "mov{l}\t{%%}ebx, %1  \n\t"
        "cpuid                 \n\t"
        "xchg{l}\t{%%}ebx, %1  \n\t"
        : "=a" (info[0]), "=r" (info[1]), "=c" (info[2]), "=d" (info[3])
        : "0" (infoType), "2" (extra));
}
#endif
#endif
#endif

Target calculate_host_target() {
    Target::OS os = Target::OSUnknown;
#ifdef __linux__
    os = Target::Linux;
#endif
#ifdef _WIN32
    os = Target::Windows;
#endif
#ifdef __APPLE__
    os = Target::OSX;
#endif

    bool use_64_bits = (sizeof(size_t) == 8);
    int bits = use_64_bits ? 64 : 32;
    std::vector<Target::Feature> initial_features;

#if __mips__ || __mips || __MIPS__
    Target::Arch arch = Target::MIPS;
#else
#if defined(__arm__) || defined(__aarch64__)
    Target::Arch arch = Target::ARM;
#else
#if defined(__powerpc__) && defined(__linux__)
    Target::Arch arch = Target::POWERPC;

    unsigned long hwcap = getauxval(AT_HWCAP);
    unsigned long hwcap2 = getauxval(AT_HWCAP2);
    bool have_altivec = (hwcap & PPC_FEATURE_HAS_ALTIVEC) != 0;
    bool have_vsx     = (hwcap & PPC_FEATURE_HAS_VSX) != 0;
    bool arch_2_07    = (hwcap2 & PPC_FEATURE2_ARCH_2_07) != 0;

    user_assert(have_altivec)
        << "The POWERPC backend assumes at least AltiVec support. This machine does not appear to have AltiVec.\n";

    std::vector<Target::Feature> initial_features;
    if (have_vsx)     initial_features.push_back(Target::VSX);
    if (arch_2_07)    initial_features.push_back(Target::POWER_ARCH_2_07);
#else
    Target::Arch arch = Target::X86;

    int info[4];
    cpuid(info, 1, 0);
    bool have_sse41  = (info[2] & (1 << 19)) != 0;
    bool have_sse2   = (info[3] & (1 << 26)) != 0;
    bool have_avx    = (info[2] & (1 << 28)) != 0;
    bool have_f16c   = (info[2] & (1 << 29)) != 0;
    bool have_rdrand = (info[2] & (1 << 30)) != 0;
    bool have_fma    = (info[2] & (1 << 12)) != 0;

    user_assert(have_sse2)
        << "The x86 backend assumes at least sse2 support. This machine does not appear to have sse2.\n"
        << "cpuid returned: "
        << std::hex << info[0]
        << ", " << info[1]
        << ", " << info[2]
        << ", " << info[3]
        << std::dec << "\n";

    if (have_sse41) initial_features.push_back(Target::SSE41);
    if (have_avx)   initial_features.push_back(Target::AVX);
    if (have_f16c)  initial_features.push_back(Target::F16C);
    if (have_fma)   initial_features.push_back(Target::FMA);

    if (use_64_bits && have_avx && have_f16c && have_rdrand) {
        // So far, so good.  AVX2/512?
        // Call cpuid with eax=7, ecx=0
        int info2[4];
        cpuid(info2, 7, 0);
        const uint32_t avx2 = 1U << 5;
        const uint32_t avx512f = 1U << 16;
        const uint32_t avx512dq = 1U << 17;
        const uint32_t avx512pf = 1U << 26;
        const uint32_t avx512er = 1U << 27;
        const uint32_t avx512cd = 1U << 28;
        const uint32_t avx512bw = 1U << 30;
        const uint32_t avx512vl = 1U << 31;
        const uint32_t avx512ifma = 1U << 21;
        const uint32_t avx512 = avx512f | avx512cd;
        const uint32_t avx512_knl = avx512 | avx512pf | avx512er;
        const uint32_t avx512_skylake = avx512 | avx512vl | avx512bw | avx512dq;
        const uint32_t avx512_cannonlake = avx512_skylake | avx512ifma; // Assume ifma => vbmi
        if ((info2[1] & avx2) == avx2) {
            initial_features.push_back(Target::AVX2);
        }
        if ((info2[1] & avx512) == avx512) {
            initial_features.push_back(Target::AVX512);
            if ((info2[1] & avx512_knl) == avx512_knl) {
                initial_features.push_back(Target::AVX512_KNL);
            }
            if ((info2[1] & avx512_skylake) == avx512_skylake) {
                initial_features.push_back(Target::AVX512_Skylake);
            }
            if ((info2[1] & avx512_cannonlake) == avx512_cannonlake) {
                initial_features.push_back(Target::AVX512_Cannonlake);
            }
        }
    }
#ifdef _WIN32
#ifndef _MSC_VER
    initial_features.push_back(Target::MinGW);
#endif
#endif

#endif
#endif
#endif

    return {os, arch, bits, initial_features};
}

int get_cuda_capability_lower_bound(const Target &t) {
    if (!t.has_feature(Target::CUDA)) {
        return -1;
    }
    if (t.has_feature(Target::CUDACapability30)) {
        return 30;
    }
    if (t.has_feature(Target::CUDACapability32)) {
        return 32;
    }
    if (t.has_feature(Target::CUDACapability35)) {
        return 35;
    }
    if (t.has_feature(Target::CUDACapability50)) {
        return 50;
    }
    if (t.has_feature(Target::CUDACapability61)) {
        return 61;
    }
    return 20;
}

bool is_using_hexagon(const Target &t) {
    return t.has_feature(Target::HVX_64)
           || t.has_feature(Target::HVX_128)
           || t.has_feature(Target::HVX_v62)
           || t.has_feature(Target::HVX_v65)
           || t.has_feature(Target::HVX_v66)
           || t.has_feature(Target::HexagonDma)
           || t.has_feature(Target::HVX_shared_object)
           || t.arch == Target::Hexagon;
}

int get_hvx_lower_bound(const Target &t) {
    if (!is_using_hexagon(t)) {
        return -1;
    }
    if (t.has_feature(Target::HVX_v62)) {
        return 62;
    }
    if (t.has_feature(Target::HVX_v65)) {
        return 65;
    }
    if (t.has_feature(Target::HVX_v66)) {
        return 66;
    }
    return 60;
}

}  // namespace

Target get_host_target() {
    // Calculating the host target isn't slow but it isn't free,
    // and it's pointless to recalculate it every time we (e.g.) parse
    // an arbitrary Target string. It won't ever change, so cache on first
    // use.
    static Target host_target = calculate_host_target();
    return host_target;
}

namespace {

Target::Feature calculate_host_cuda_capability(Target t) {
    const auto *interface = get_device_interface_for_device_api(DeviceAPI::CUDA, t);
    internal_assert(interface->compute_capability);
    int major, minor;
    int err = interface->compute_capability(nullptr, &major, &minor);
    internal_assert(err == 0) << "Failed to query cuda compute capability\n";
    int ver = major*10 + minor;
    if (ver < 30) {
        return Target::FeatureEnd;
    } else if (ver < 32) {
        return Target::CUDACapability30;
    } else if (ver < 35) {
        return Target::CUDACapability32;
    } else if (ver < 50) {
        return Target::CUDACapability35;
    } else if (ver < 61) {
        return Target::CUDACapability50;
    } else {
        return Target::CUDACapability61;
    }
}

Target::Feature get_host_cuda_capability(Target t) {
    static Target::Feature cap = calculate_host_cuda_capability(t);
    return cap;
}

const std::map<std::string, Target::OS> os_name_map = {
    {"os_unknown", Target::OSUnknown},
    {"linux", Target::Linux},
    {"windows", Target::Windows},
    {"osx", Target::OSX},
    {"android", Target::Android},
    {"ios", Target::IOS},
    {"qurt", Target::QuRT},
    {"noos", Target::NoOS},
<<<<<<< HEAD
    {"wasmrt", Target::WebAssemblySingleThreadedRuntime}
=======
    {"fuchsia", Target::Fuchsia},
>>>>>>> 7e1dbd95
};

bool lookup_os(const std::string &tok, Target::OS &result) {
    auto os_iter = os_name_map.find(tok);
    if (os_iter != os_name_map.end()) {
        result = os_iter->second;
        return true;
    }
    return false;
}

const std::map<std::string, Target::Arch> arch_name_map = {
    {"arch_unknown", Target::ArchUnknown},
    {"x86", Target::X86},
    {"arm", Target::ARM},
    {"mips", Target::MIPS},
    {"powerpc", Target::POWERPC},
    {"hexagon", Target::Hexagon},
    {"wasm", Target::WebAssembly},
};

bool lookup_arch(const std::string &tok, Target::Arch &result) {
    auto arch_iter = arch_name_map.find(tok);
    if (arch_iter != arch_name_map.end()) {
        result = arch_iter->second;
        return true;
    }
    return false;
}

const std::map<std::string, Target::Feature> feature_name_map = {
    {"jit", Target::JIT},
    {"debug", Target::Debug},
    {"no_asserts", Target::NoAsserts},
    {"no_bounds_query", Target::NoBoundsQuery},
    {"sse41", Target::SSE41},
    {"avx", Target::AVX},
    {"avx2", Target::AVX2},
    {"fma", Target::FMA},
    {"fma4", Target::FMA4},
    {"f16c", Target::F16C},
    {"armv7s", Target::ARMv7s},
    {"no_neon", Target::NoNEON},
    {"vsx", Target::VSX},
    {"power_arch_2_07", Target::POWER_ARCH_2_07},
    {"cuda", Target::CUDA},
    {"cuda_capability_30", Target::CUDACapability30},
    {"cuda_capability_32", Target::CUDACapability32},
    {"cuda_capability_35", Target::CUDACapability35},
    {"cuda_capability_50", Target::CUDACapability50},
    {"cuda_capability_61", Target::CUDACapability61},
    {"opencl", Target::OpenCL},
    {"cl_doubles", Target::CLDoubles},
    {"cl_half", Target::CLHalf},
    {"opengl", Target::OpenGL},
    {"openglcompute", Target::OpenGLCompute},
    {"user_context", Target::UserContext},
    {"matlab", Target::Matlab},
    {"profile", Target::Profile},
    {"no_runtime", Target::NoRuntime},
    {"metal", Target::Metal},
    {"mingw", Target::MinGW},
    {"c_plus_plus_name_mangling", Target::CPlusPlusMangling},
    {"large_buffers", Target::LargeBuffers},
    {"hvx_64", Target::HVX_64},
    {"hvx_128", Target::HVX_128},
    {"hvx_v62", Target::HVX_v62},
    {"hvx_v65", Target::HVX_v65},
    {"hvx_v66", Target::HVX_v66},
    {"hvx_shared_object", Target::HVX_shared_object},
    {"fuzz_float_stores", Target::FuzzFloatStores},
    {"soft_float_abi", Target::SoftFloatABI},
    {"msan", Target::MSAN},
    {"avx512", Target::AVX512},
    {"avx512_knl", Target::AVX512_KNL},
    {"avx512_skylake", Target::AVX512_Skylake},
    {"avx512_cannonlake", Target::AVX512_Cannonlake},
    {"trace_loads", Target::TraceLoads},
    {"trace_stores", Target::TraceStores},
    {"trace_realizations", Target::TraceRealizations},
    {"d3d12compute", Target::D3D12Compute},
    {"strict_float", Target::StrictFloat},
    {"legacy_buffer_wrappers", Target::LegacyBufferWrappers},
    {"tsan", Target::TSAN},
    {"asan", Target::ASAN},
    {"check_unsafe_promises", Target::CheckUnsafePromises},
    {"hexagon_dma", Target::HexagonDma},
    {"embed_bitcode", Target::EmbedBitcode},
    {"disable_llvm_loop_vectorize", Target::DisableLLVMLoopVectorize},
    {"disable_llvm_loop_unroll", Target::DisableLLVMLoopUnroll},
    {"wasm_simd_128", Target::WasmSimd128},
    // NOTE: When adding features to this map, be sure to update
    // PyEnums.cpp and halide.cmake as well.
};

bool lookup_feature(const std::string &tok, Target::Feature &result) {
    auto feature_iter = feature_name_map.find(tok);
    if (feature_iter != feature_name_map.end()) {
        result = feature_iter->second;
        return true;
    }
    return false;
}

} // End anonymous namespace

Target get_target_from_environment() {
    string target = Internal::get_env_variable("HL_TARGET");
    if (target.empty()) {
        return get_host_target();
    } else {
        return Target(target);
    }
}

Target get_jit_target_from_environment() {
    Target host = get_host_target();
    host.set_feature(Target::JIT);
#if defined(__has_feature)
#if __has_feature(address_sanitizer)
    host.set_feature(Target::ASAN);
#endif
#if __has_feature(memory_sanitizer)
    host.set_feature(Target::MSAN);
#endif
#if __has_feature(thread_sanitizer)
    host.set_feature(Target::TSAN);
#endif
#endif
    string target = Internal::get_env_variable("HL_JIT_TARGET");
    if (target.empty()) {
        return host;
    } else {
        Target t(target);
        t.set_feature(Target::JIT);
        user_assert((t.os == host.os && t.arch == host.arch && t.bits == host.bits) || Internal::WasmModule::can_jit_target(t))
            << "HL_JIT_TARGET must match the host OS, architecture, and bit width.\n"
            << "HL_JIT_TARGET was " << target << ". "
            << "Host is " << host.to_string() << ".\n";
        return t;
    }
}

namespace {
bool merge_string(Target &t, const std::string &target) {
    string rest = target;
    vector<string> tokens;
    size_t first_dash;
    while ((first_dash = rest.find('-')) != string::npos) {
        //Internal::debug(0) << first_dash << ", " << rest << "\n";
        tokens.push_back(rest.substr(0, first_dash));
        rest = rest.substr(first_dash + 1);
    }
    tokens.push_back(rest);

    bool os_specified = false, arch_specified = false, bits_specified = false, features_specified = false;
    bool is_host = false;

    for (size_t i = 0; i < tokens.size(); i++) {
        const string &tok = tokens[i];
        Target::Feature feature;

        if (tok == "host") {
            if (i > 0) {
                // "host" is now only allowed as the first token.
                return false;
            }
            is_host = true;
            t = get_host_target();
        } else if (tok == "32" || tok == "64" || tok == "0") {
            if (bits_specified) {
                return false;
            }
            bits_specified = true;
            t.bits = std::stoi(tok);
        } else if (lookup_arch(tok, t.arch)) {
            if (arch_specified) {
                return false;
            }
            arch_specified = true;
        } else if (lookup_os(tok, t.os)) {
            if (os_specified) {
                return false;
            }
            os_specified = true;
        } else if (lookup_feature(tok, feature)) {
            t.set_feature(feature);
            features_specified = true;
        } else if (tok == "trace_all") {
            t.set_features({Target::TraceLoads, Target::TraceStores, Target::TraceRealizations});
            features_specified = true;
        } else {
            return false;
        }
    }

    if (is_host &&
        t.has_feature(Target::CUDA) &&
        !t.has_feature(Target::CUDACapability30) &&
        !t.has_feature(Target::CUDACapability32) &&
        !t.has_feature(Target::CUDACapability35) &&
        !t.has_feature(Target::CUDACapability50) &&
        !t.has_feature(Target::CUDACapability61)) {
        // Detect host cuda capability
        t.set_feature(get_host_cuda_capability(t));
    }

    if (arch_specified && !bits_specified) {
        return false;
    }

    if (bits_specified && t.bits == 0) {
        // bits == 0 is allowed iff arch and os are "unknown" and no features are set,
        // to allow for roundtripping the string for default Target() ctor.
        if (!(arch_specified && t.arch == Target::ArchUnknown) ||
            !(os_specified && t.os == Target::OSUnknown) ||
            features_specified) {
            return false;
        }
    }

    return true;
}

void bad_target_string(const std::string &target) {
    const char *separator = "";
    std::string architectures;
    for (const auto &arch_entry : arch_name_map) {
        architectures += separator + arch_entry.first;
        separator = ", ";
    }
    separator = "";
    std::string oses;
    for (const auto &os_entry : os_name_map) {
        oses += separator + os_entry.first;
        separator = ", ";
    }
    separator = "";
    // Format the features to go one feature over 70 characters per line,
    // assume the first line starts with "Features are ".
    int line_char_start = -(int)sizeof("Features are");
    std::string features;
    for (const auto &feature_entry : feature_name_map) {
        features += separator + feature_entry.first;
        if (features.length() - line_char_start > 70) {
            separator = "\n";
            line_char_start = features.length();
        } else {
            separator = ", ";
        }
    }
    user_error << "Did not understand Halide target " << target << "\n"
               << "Expected format is arch-bits-os-feature1-feature2-...\n"
               << "Where arch is: " << architectures << ".\n"
               << "bits is either 32 or 64.\n"
               << "os is: " << oses << ".\n"
               << "\n"
               << "If arch, bits, or os are omitted, they default to the host.\n"
               << "\n"
               << "Features are: " << features << ".\n"
               << "\n"
               << "The target can also begin with \"host\", which sets the "
               << "host's architecture, os, and feature set, with the "
               << "exception of the GPU runtimes, which default to off.\n"
               << "\n"
               << "On this platform, the host target is: " << get_host_target().to_string() << "\n";
}

}

Target::Target(const std::string &target) {
    Target host = get_host_target();

    if (target.empty()) {
        // If nothing is specified, use the full host target.
        *this = host;
    } else {

        // Default to the host OS and architecture in case of partially
        // specified targets (e.g. x86-64-cuda doesn't specify the OS, so
        // use the host OS).
        os = host.os;
        arch = host.arch;
        bits = host.bits;

        if (!merge_string(*this, target)) {
            bad_target_string(target);
        }
    }
}

Target::Target(const char *s) : Target(std::string(s)) {}

bool Target::validate_target_string(const std::string &s) {
    Target t;
    return merge_string(t, s);
}

std::string Target::to_string() const {
    string result;
    for (const auto &arch_entry : arch_name_map) {
        if (arch_entry.second == arch) {
            result += arch_entry.first;
            break;
        }
    }
    result += "-" + std::to_string(bits);
    for (const auto &os_entry : os_name_map) {
        if (os_entry.second == os) {
            result += "-" + os_entry.first;
            break;
        }
    }
    for (const auto &feature_entry : feature_name_map) {
        if (has_feature(feature_entry.second)) {
            result += "-" + feature_entry.first;
        }
    }
    // Use has_feature() multiple times (rather than features_any_of())
    // to avoid constructing a temporary vector for this rather-common call.
    if (has_feature(Target::TraceLoads) && has_feature(Target::TraceStores) && has_feature(Target::TraceRealizations)) {
        result = Internal::replace_all(result, "trace_loads-trace_realizations-trace_stores", "trace_all");
    }
    return result;
}

/** Was libHalide compiled with support for this target? */
bool Target::supported() const {
    bool bad = false;
#if !defined(WITH_ARM)
    bad |= arch == Target::ARM && bits == 32;
#endif
#if !defined(WITH_AARCH64)
    bad |= arch == Target::ARM && bits == 64;
#endif
#if !defined(WITH_X86)
    bad |= arch == Target::X86;
#endif
#if !defined(WITH_MIPS)
    bad |= arch == Target::MIPS;
#endif
#if !defined(WITH_POWERPC)
    bad |= arch == Target::POWERPC;
#endif
#if !defined(WITH_HEXAGON)
    bad |= arch == Target::Hexagon;
#endif
#if !defined(WITH_WEBASSEMBLY)
    bad |= arch == Target::WebAssembly;
#endif
#if !defined(WITH_PTX)
    bad |= has_feature(Target::CUDA);
#endif
#if !defined(WITH_OPENCL)
    bad |= has_feature(Target::OpenCL);
#endif
#if !defined(WITH_METAL)
    bad |= has_feature(Target::Metal);
#endif
#if !defined(WITH_OPENGL)
    bad |= has_feature(Target::OpenGL) || has_feature(Target::OpenGLCompute);
#endif
#if !defined(WITH_D3D12)
    bad |= has_feature(Target::D3D12Compute);
#endif
    return !bad;
}

void Target::set_feature(Feature f, bool value) {
    if (f == FeatureEnd) return;
    user_assert(f < FeatureEnd) << "Invalid Target feature.\n";
    features.set(f, value);
}

void Target::set_features(std::vector<Feature> features_to_set, bool value) {
    for (Feature f : features_to_set) {
        set_feature(f, value);
    }
}

bool Target::has_feature(Feature f) const {
    if (f == FeatureEnd) return true;
    user_assert(f < FeatureEnd) << "Invalid Target feature.\n";
    return features[f];
}

bool Target::features_any_of(std::vector<Feature> test_features) const {
    for (Feature f : test_features) {
        if (has_feature(f)) {
            return true;
        }
    }
    return false;
}

bool Target::features_all_of(std::vector<Feature> test_features) const {
    for (Feature f : test_features) {
        if (!has_feature(f)) {
            return false;
        }
    }
    return true;
}

Target Target::with_feature(Feature f) const {
    Target copy = *this;
    copy.set_feature(f);
    return copy;
}

Target Target::without_feature(Feature f) const {
    Target copy = *this;
    copy.set_feature(f, false);
    return copy;
}

bool Target::has_gpu_feature() const {
    return has_feature(CUDA) || has_feature(OpenCL) || has_feature(Metal) || has_feature(D3D12Compute);
}

bool Target::supports_type(const Type &t) const {
    if (t.bits() == 64) {
        if (t.is_float()) {
            return !has_feature(Metal) &&
                   !has_feature(OpenGL) &&
                   !has_feature(OpenGLCompute) &&
                   !has_feature(D3D12Compute) &&
                   (!has_feature(Target::OpenCL) || has_feature(Target::CLDoubles));
        } else {
            return !has_feature(Metal) && !has_feature(D3D12Compute);
        }
    }
    return true;
}

bool Target::supports_type(const Type &t, DeviceAPI device) const {
    if (device == DeviceAPI::Default_GPU) {
        device = get_default_device_api_for_target(*this);
    }

    if (device == DeviceAPI::Hexagon) {
        // HVX supports doubles and long long in the scalar unit only.
        if (t.is_float() || t.bits() == 64) {
            return t.lanes() == 1;
        }
    } else if (device == DeviceAPI::Metal) {
        // Metal spec says no double or long long.
        if (t.bits() == 64) {
            return false;
        }
    } else if (device == DeviceAPI::OpenCL) {
        if (t.is_float() && t.bits() == 64) {
            return has_feature(Target::CLDoubles);
        }
    } else if (device == DeviceAPI::D3D12Compute) {
        // Shader Model 5.x can optionally support double-precision; 64-bit int
        // types are not supported.
        return t.bits() < 64;
    }

    return true;
}

bool Target::supports_device_api(DeviceAPI api) const {
    switch (api) {
    case DeviceAPI::None:        return true;
    case DeviceAPI::Host:        return true;
    case DeviceAPI::Default_GPU: return has_gpu_feature() || has_feature(Target::OpenGLCompute);
    case DeviceAPI::Hexagon:     return has_feature(Target::HVX_64) || has_feature(Target::HVX_128);
    case DeviceAPI::HexagonDma:  return has_feature(Target::HexagonDma);
    default:                     return has_feature(target_feature_for_device_api(api));
    }
}

Target::Feature target_feature_for_device_api(DeviceAPI api) {
    switch (api) {
    case DeviceAPI::CUDA:          return Target::CUDA;
    case DeviceAPI::OpenCL:        return Target::OpenCL;
    case DeviceAPI::GLSL:          return Target::OpenGL;
    case DeviceAPI::OpenGLCompute: return Target::OpenGLCompute;
    case DeviceAPI::Metal:         return Target::Metal;
    case DeviceAPI::Hexagon:       return Target::HVX_128;
    case DeviceAPI::D3D12Compute:  return Target::D3D12Compute;
    default:                       return Target::FeatureEnd;
    }
}

int Target::natural_vector_size(const Halide::Type &t) const {
    user_assert(os != OSUnknown && arch != ArchUnknown && bits != 0)
        << "natural_vector_size cannot be used on a Target with Unknown values.\n";

    const bool is_integer = t.is_int() || t.is_uint();
    const int data_size = t.bytes();

    if (arch == Target::Hexagon) {
        if (is_integer) {
            // HVX is either 64 or 128 *byte* vector size.
            if (has_feature(Halide::Target::HVX_128)) {
                return 128 / data_size;
            } else if (has_feature(Halide::Target::HVX_64)) {
                return 64 / data_size;
            } else {
                user_error << "Target uses hexagon arch without hvx_128 or hvx_64 set.\n";
                return 0;
            }
        } else {
            // HVX does not have vector float instructions.
            return 1;
        }
    } else if (arch == Target::X86) {
        if (is_integer && (has_feature(Halide::Target::AVX512_Skylake) ||
                           has_feature(Halide::Target::AVX512_Cannonlake))) {
            // AVX512BW exists on Skylake and Cannonlake
            return 64 / data_size;
        } else if (t.is_float() && (has_feature(Halide::Target::AVX512) ||
                                    has_feature(Halide::Target::AVX512_KNL) ||
                                    has_feature(Halide::Target::AVX512_Skylake) ||
                                    has_feature(Halide::Target::AVX512_Cannonlake))) {
            // AVX512F is on all AVX512 architectures
            return 64 / data_size;
        } else if (has_feature(Halide::Target::AVX2)) {
            // AVX2 uses 256-bit vectors for everything.
            return 32 / data_size;
        } else if (!is_integer && has_feature(Halide::Target::AVX)) {
            // AVX 1 has 256-bit vectors for float, but not for
            // integer instructions.
            return 32 / data_size;
        } else {
            // SSE was all 128-bit. We ignore MMX.
            return 16 / data_size;
        }
    } else {
        // Assume 128-bit vectors on other targets.
        return 16 / data_size;
    }
}

bool Target::get_runtime_compatible_target(const Target& other, Target &result) {
    // Create mask to select features that:
    // (a) must be included if either target has the feature (union)
    // (b) must be included if both targets have the feature (intersection)
    // (c) must match across both targets; it is an error if one target has the feature and the other doesn't
    const std::array<Feature, 15> union_features = {{
            // These are true union features.
            CUDA, OpenCL, OpenGL, OpenGLCompute, Metal, D3D12Compute, NoNEON,

            // These features are actually intersection-y, but because targets only record the _highest_,
            // we have to put their union in the result and then take a lower bound.
            CUDACapability30, CUDACapability32, CUDACapability35, CUDACapability50, CUDACapability61,
            HVX_v62, HVX_v65, HVX_v66
    }};

    const std::array<Feature, 12> intersection_features = {{
            SSE41, AVX, AVX2, FMA, FMA4, F16C, ARMv7s,VSX, AVX512, AVX512_KNL, AVX512_Skylake, AVX512_Cannonlake
    }};

    const std::array<Feature, 10> matching_features = {{
            SoftFloatABI, Debug, TSAN, ASAN, MSAN, HVX_64, HVX_128, MinGW, HexagonDma, HVX_shared_object
    }};

    // bitsets need to be the same width.
    decltype(result.features) union_mask;
    decltype(result.features) intersection_mask;
    decltype(result.features) matching_mask;

    for (auto& feature : union_features) {
        union_mask.set(feature);
    }

    for (auto& feature : intersection_features) {
        intersection_mask.set(feature);
    }

    for (auto& feature : matching_features) {
        matching_mask.set(feature);
    }

    if (arch != other.arch || bits != other.bits || os != other.os) {
        user_warning << "runtime targets must agree on platform (arch-bits-os)\n";
        return false;
    }

    if ((features & matching_mask) != (other.features & matching_mask)) {
        user_warning << "runtime targets must agree on SoftFloatABI, Debug, TSAN, ASAN, MSAN, HVX_64, HVX_128, MinGW, HexagonDma, and HVX_shared_object\n";
        return false;
    }

    // Union of features is computed through bitwise-or, and masked away by the features we care about
    // Intersection of features is computed through bitwise-and and masked away, too.
    // We merge the bits via bitwise or.
    Target output = Target{os, arch, bits};
    output.features = ((features | other.features) & union_mask)
            | ((features | other.features) & matching_mask)
            | ((features & other.features) & intersection_mask);

    // Pick tight lower bound for CUDA capability. Use fall-through to clear redundant features
    int cuda_a = get_cuda_capability_lower_bound(*this);
    int cuda_b = get_cuda_capability_lower_bound(other);

    // get_cuda_capability_lower_bound returns -1 when unused. Casting to unsigned makes this
    // large, so min selects the true lower bound when one target doesn't specify a capability,
    // and the other doesn't use CUDA at all.
    int cuda_capability = std::min((unsigned)cuda_a, (unsigned)cuda_b);
    if (cuda_capability < 30) output.features.reset(CUDACapability30);
    if (cuda_capability < 32) output.features.reset(CUDACapability32);
    if (cuda_capability < 35) output.features.reset(CUDACapability35);
    if (cuda_capability < 50) output.features.reset(CUDACapability50);
    if (cuda_capability < 61) output.features.reset(CUDACapability61);

    // Pick tight lower bound for HVX version. Use fall-through to clear redundant features
    int hvx_a = get_hvx_lower_bound(*this);
    int hvx_b = get_hvx_lower_bound(other);

    // Same trick as above for CUDA
    int hvx_version = std::min((unsigned)hvx_a, (unsigned)hvx_b);
    if (hvx_version < 62) output.features.reset(HVX_v62);
    if (hvx_version < 65) output.features.reset(HVX_v65);
    if (hvx_version < 66) output.features.reset(HVX_v66);

    result = output;
    return true;
}


namespace Internal {

void target_test() {
    Target t;
    for (const auto &feature : feature_name_map) {
        t.set_feature(feature.second);
    }
    for (int i = 0; i < (int)(Target::FeatureEnd); i++) {
        internal_assert(t.has_feature((Target::Feature)i)) << "Feature " << i << " not in feature_names_map.\n";
    }

    // 3 targets: {A,B,C}. Want gcd(A,B)=C
    std::vector<std::array<std::string, 3>> gcd_tests = {
            {{"x86-64-linux-sse41-fma", "x86-64-linux-sse41-fma", "x86-64-linux-sse41-fma"}},
            {{"x86-64-linux-sse41-fma-no_asserts-no_runtime", "x86-64-linux-sse41-fma", "x86-64-linux-sse41-fma"}},
            {{"x86-64-linux-avx2-sse41", "x86-64-linux-sse41-fma", "x86-64-linux-sse41"}},
            {{"x86-64-linux-avx2-sse41", "x86-32-linux-sse41-fma", ""}},
            {{"x86-64-linux-cuda", "x86-64-linux", "x86-64-linux-cuda"}},
            {{"x86-64-linux-cuda-cuda_capability_50", "x86-64-linux-cuda", "x86-64-linux-cuda"}},
            {{"x86-64-linux-cuda-cuda_capability_50", "x86-64-linux-cuda-cuda_capability_30", "x86-64-linux-cuda-cuda_capability_30"}},
            {{"x86-64-linux-cuda", "x86-64-linux-opengl", "x86-64-linux-cuda-opengl"}},
            {{"hexagon-32-qurt-hvx_v65", "hexagon-32-qurt-hvx_v62", "hexagon-32-qurt-hvx_v62"}},
            {{"hexagon-32-qurt-hvx_v62", "hexagon-32-qurt", "hexagon-32-qurt"}},
            {{"hexagon-32-qurt-hvx_v62-hvx_64", "hexagon-32-qurt", ""}},
            {{"hexagon-32-qurt-hvx_v62-hvx_64", "hexagon-32-qurt-hvx_64", "hexagon-32-qurt-hvx_64"}},
    };

    for (const auto &test : gcd_tests) {
        Target result{};
        Target a{test[0]};
        Target b{test[1]};
        if (a.get_runtime_compatible_target(b, result)) {
            internal_assert(!test[2].empty() && result == Target{test[2]})
                << "Targets " << a.to_string() << " and " << b.to_string() << " were computed to have gcd "
                << result.to_string() << " but expected '" << test[2] << "'\n";
        } else {
            internal_assert(test[2].empty())
                << "Targets " << a.to_string() << " and " << b.to_string() << " were computed to have no gcd "
                << "but " << test[2] << " was expected.";
        }
    }

    std::cout << "Target test passed" << std::endl;
}

}  // namespace Internal

}  // namespace Halide<|MERGE_RESOLUTION|>--- conflicted
+++ resolved
@@ -267,11 +267,8 @@
     {"ios", Target::IOS},
     {"qurt", Target::QuRT},
     {"noos", Target::NoOS},
-<<<<<<< HEAD
+    {"fuchsia", Target::Fuchsia},
     {"wasmrt", Target::WebAssemblySingleThreadedRuntime}
-=======
-    {"fuchsia", Target::Fuchsia},
->>>>>>> 7e1dbd95
 };
 
 bool lookup_os(const std::string &tok, Target::OS &result) {
