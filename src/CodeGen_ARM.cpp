--- conflicted
+++ resolved
@@ -1005,7 +1005,38 @@
     CodeGen_Posix::visit(op);
 }
 
-<<<<<<< HEAD
+void CodeGen_ARM::visit(const LT *op) {
+#if LLVM_VERSION >= 100
+    if (op->a.type().is_float() && op->type.is_vector()) {
+        // Fast-math flags confuse LLVM's aarch64 backend, so
+        // temporarily clear them for this instruction.
+        // See https://bugs.llvm.org/show_bug.cgi?id=45036
+        llvm::IRBuilderBase::FastMathFlagGuard guard(*builder);
+        builder->clearFastMathFlags();
+        CodeGen_Posix::visit(op);
+        return;
+    }
+#endif
+
+    CodeGen_Posix::visit(op);
+}
+
+void CodeGen_ARM::visit(const LE *op) {
+#if LLVM_VERSION >= 100
+    if (op->a.type().is_float() && op->type.is_vector()) {
+        // Fast-math flags confuse LLVM's aarch64 backend, so
+        // temporarily clear them for this instruction.
+        // See https://bugs.llvm.org/show_bug.cgi?id=45036
+        llvm::IRBuilderBase::FastMathFlagGuard guard(*builder);
+        builder->clearFastMathFlags();
+        CodeGen_Posix::visit(op);
+        return;
+    }
+#endif
+
+    CodeGen_Posix::visit(op);
+}
+
 void CodeGen_ARM::codegen_vector_reduce(const VectorReduce *op, const Expr &init) {
     if (neon_intrinsics_disabled() ||
         op->op == VectorReduce::Or ||
@@ -1157,38 +1188,6 @@
     }
 
     CodeGen_Posix::codegen_vector_reduce(op, init);
-=======
-void CodeGen_ARM::visit(const LT *op) {
-#if LLVM_VERSION >= 100
-    if (op->a.type().is_float() && op->type.is_vector()) {
-        // Fast-math flags confuse LLVM's aarch64 backend, so
-        // temporarily clear them for this instruction.
-        // See https://bugs.llvm.org/show_bug.cgi?id=45036
-        llvm::IRBuilderBase::FastMathFlagGuard guard(*builder);
-        builder->clearFastMathFlags();
-        CodeGen_Posix::visit(op);
-        return;
-    }
-#endif
-
-    CodeGen_Posix::visit(op);
-}
-
-void CodeGen_ARM::visit(const LE *op) {
-#if LLVM_VERSION >= 100
-    if (op->a.type().is_float() && op->type.is_vector()) {
-        // Fast-math flags confuse LLVM's aarch64 backend, so
-        // temporarily clear them for this instruction.
-        // See https://bugs.llvm.org/show_bug.cgi?id=45036
-        llvm::IRBuilderBase::FastMathFlagGuard guard(*builder);
-        builder->clearFastMathFlags();
-        CodeGen_Posix::visit(op);
-        return;
-    }
-#endif
-
-    CodeGen_Posix::visit(op);
->>>>>>> 2269931d
 }
 
 string CodeGen_ARM::mcpu() const {
