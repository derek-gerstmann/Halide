#include "Module.h"

#include <array>
#include <fstream>
#include <future>

#include "CodeGen_C.h"
#include "CodeGen_Internal.h"
#include "Debug.h"
#include "HexagonOffload.h"
#include "LLVM_Headers.h"
#include "LLVM_Output.h"
#include "LLVM_Runtime_Linker.h"
#include "IROperator.h"
#include "Outputs.h"
#include "StmtToHtml.h"
#include "WrapExternStages.h"
#include "ThreadPool.h"

using Halide::Internal::debug;

namespace Halide {
namespace Internal {

namespace {

class TemporaryObjectFileDir final {
public:
    TemporaryObjectFileDir() : dir_path(dir_make_temp()) {}
    ~TemporaryObjectFileDir() {
        for (const auto &f : dir_files) {
            debug(1) << "file_unlink: " << f << "\n";
            file_unlink(f);
        }
        debug(1) << "dir_rmdir: " << dir_path << "\n";
        dir_rmdir(dir_path);
    }
    std::string add_temp_object_file(const std::string &base_path_name,
                                     const std::string &suffix,
                                     const Target &target,
                                     bool in_front = false) {
        const char* ext = (target.os == Target::Windows && !target.has_feature(Target::MinGW)) ? ".obj" : ".o";
        size_t slash_idx = base_path_name.rfind('/');
        size_t backslash_idx = base_path_name.rfind('\\');
        if (slash_idx == std::string::npos) {
            slash_idx = 0;
        } else {
            slash_idx++;
        }
        if (backslash_idx == std::string::npos) {
            backslash_idx = 0;
        } else {
            backslash_idx++;
        }
        std::string base_name = base_path_name.substr(std::max(slash_idx, backslash_idx));
        std::string name = dir_path + "/" + base_name + suffix + ext;
        debug(1) << "add_temp_object_file: " << name << "\n";
        if (in_front) {
            dir_files.insert(dir_files.begin(), name);
        } else {
            dir_files.push_back(name);
        }
        return name;
    }

    const std::vector<std::string> &files() { return dir_files; }
private:
    const std::string dir_path;
    std::vector<std::string> dir_files;
    TemporaryObjectFileDir(const TemporaryObjectFileDir &) = delete;
    void operator=(const TemporaryObjectFileDir &) = delete;
};


// Given a pathname of the form /path/to/name.ext, append suffix before ext to produce /path/to/namesuffix.ext
std::string add_suffix(const std::string &path, const std::string &suffix) {
    const auto found = path.rfind(".");
    if (found == std::string::npos) {
        return path + suffix;
    }
    return path.substr(0, found) + suffix + path.substr(found);
}

Outputs add_suffixes(const Outputs &in, const std::string &suffix) {
    Outputs out;
    if (!in.object_name.empty()) out.object_name = add_suffix(in.object_name, suffix);
    if (!in.assembly_name.empty()) out.assembly_name = add_suffix(in.assembly_name, suffix);
    if (!in.bitcode_name.empty()) out.bitcode_name = add_suffix(in.bitcode_name, suffix);
    if (!in.llvm_assembly_name.empty()) out.llvm_assembly_name = add_suffix(in.llvm_assembly_name, suffix);
    if (!in.c_source_name.empty()) out.c_source_name = add_suffix(in.c_source_name, suffix);
    if (!in.stmt_name.empty()) out.stmt_name = add_suffix(in.stmt_name, suffix);
    if (!in.stmt_html_name.empty()) out.stmt_html_name = add_suffix(in.stmt_html_name, suffix);
    return out;
}

uint64_t target_feature_mask(const Target &target) {
    static_assert(sizeof(uint64_t)*8 >= Target::FeatureEnd, "Features will not fit in uint64_t");
    uint64_t feature_mask = 0;
    for (int i = 0; i < Target::FeatureEnd; ++i) {
        if (target.has_feature((Target::Feature) i)) {
            feature_mask |= ((uint64_t) 1) << i;
        }
    }
    return feature_mask;
}

}  // namespace

struct ModuleContents {
    mutable RefCount ref_count;
    std::string name;
    Target target;
    std::vector<Buffer<>> buffers;
    std::vector<Internal::LoweredFunc> functions;
    std::vector<Module> submodules;
<<<<<<< HEAD
    std::vector<ExternalCode> external_code;
=======
>>>>>>> a76193c8
};

template<>
EXPORT RefCount &ref_count<ModuleContents>(const ModuleContents *f) {
    return f->ref_count;
}

template<>
EXPORT void destroy<ModuleContents>(const ModuleContents *f) {
    delete f;
}

LoweredFunc::LoweredFunc(const std::string &name,
                         const std::vector<LoweredArgument> &args,
                         Stmt body,
                         LinkageType linkage,
                         NameMangling name_mangling)
    : name(name), args(args), body(body), linkage(linkage), name_mangling(name_mangling) {}

LoweredFunc::LoweredFunc(const std::string &name,
                         const std::vector<Argument> &args,
                         Stmt body,
                         LinkageType linkage,
                         NameMangling name_mangling)
    : name(name), body(body), linkage(linkage), name_mangling(name_mangling) {
    for (const Argument &i : args) {
        this->args.push_back(i);
    }
}

}  // namespace Internal

using namespace Halide::Internal;

Module::Module(const std::string &name, const Target &target) :
    contents(new Internal::ModuleContents) {
    contents->name = name;
    contents->target = target;
}

const Target &Module::target() const {
    return contents->target;
}

const std::string &Module::name() const {
    return contents->name;
}

const std::vector<Buffer<>> &Module::buffers() const {
    return contents->buffers;
}

const std::vector<Internal::LoweredFunc> &Module::functions() const {
    return contents->functions;
}

std::vector<Internal::LoweredFunc> &Module::functions() {
    return contents->functions;
}

const std::vector<Module> &Module::submodules() const {
    return contents->submodules;
}

<<<<<<< HEAD
const std::vector<ExternalCode> &Module::external_code() const {
    return contents->external_code;
}

=======
>>>>>>> a76193c8
Internal::LoweredFunc Module::get_function_by_name(const std::string &name) const {
    for (const auto &f : functions()) {
        if (f.name == name) {
            return f;
        }
    }
    user_error << "get_function_by_name: function " << name << " not found.\n";
    return Internal::LoweredFunc("", std::vector<Argument>{}, {}, LoweredFunc::External);
}

void Module::append(const Buffer<> &buffer) {
    contents->buffers.push_back(buffer);
}

void Module::append(const Internal::LoweredFunc &function) {
    contents->functions.push_back(function);
}

void Module::append(const Module &module) {
    contents->submodules.push_back(module);
}
<<<<<<< HEAD
 
void Module::append(const ExternalCode &external_code) {
    contents->external_code.push_back(external_code);
}
=======
>>>>>>> a76193c8

Module link_modules(const std::string &name, const std::vector<Module> &modules) {
    Module output(name, modules.front().target());

    for (size_t i = 0; i < modules.size(); i++) {
        const Module &input = modules[i];

        if (output.target() != input.target()) {
            user_error << "Mismatched targets in modules to link ("
                       << output.name() << ", " << output.target().to_string()
                       << "), ("
                       << input.name() << ", " << input.target().to_string() << ")\n";
        }

        // TODO(dsharlet): Check for naming collisions, maybe rename
        // internal linkage declarations in the case of collision.
        for (const auto &b : input.buffers()) {
            output.append(b);
        }
        for (const auto &f : input.functions()) {
            output.append(f);
        }
    }

    return output;
}

Buffer<uint8_t> Module::compile_to_buffer() const {
    // TODO: This Hexagon specific code should be removed as soon as possible.
    bool use_shared_object = target().has_feature(Target::HVX_shared_object);

    if (use_shared_object) {
        return compile_module_to_hexagon_shared_object(*this);
    } else {
        llvm::LLVMContext context;
        std::unique_ptr<llvm::Module> llvm_module(compile_module_to_llvm_module(*this, context));

        llvm::SmallVector<char, 4096> object;
        llvm::raw_svector_ostream object_stream(object);
        compile_llvm_module_to_object(*llvm_module, object_stream);

        if (debug::debug_level() >= 2) {
            debug(2) << "Submodule assembly for " << name() << ": " << "\n";
            llvm::SmallString<4096> assembly;
            llvm::raw_svector_ostream assembly_stream(assembly);
            compile_llvm_module_to_assembly(*llvm_module, assembly_stream);
            debug(2) << assembly.c_str() << "\n";
        }


        Buffer<uint8_t> result(object.size(), name());
        memcpy(result.data(), reinterpret_cast<uint8_t*>(&object[0]), object.size());
        return result;
    }
}

<<<<<<< HEAD
Module Module::resolve_submodules() const {
    if (submodules().empty()) {
        return *this;
    }

    Module lowered_module(name(), target());

    for (const auto &f : functions()) {
        lowered_module.append(f);
    }
    for (const auto &buf : buffers()) {
        lowered_module.append(buf);
    }
    for (const auto &ec : external_code()) {
        lowered_module.append(ec);
    }
    for (const auto &m : submodules()) {
        Module copy(m.resolve_submodules());

        // Propgate external code blocks.
        for (const auto &ec : external_code()) {
            // TODO(zalman): Is this the right thing to do?
            bool already_in_list = false;
            for (const auto &ec_sub : copy.external_code()) {
                if (ec_sub.name() == ec.name()) {
                    already_in_list = true;
                    break;
                }
            }
            if (!already_in_list) {
                copy.append(ec);
            }
        }

        auto buf = m.compile_to_buffer();
        lowered_module.append(buf);
    }

    return lowered_module;
}

=======
>>>>>>> a76193c8
void Module::compile(const Outputs &output_files) const {
    // If there are submodules, recursively lower submodules to
    // buffers on a copy of the module being compiled, then compile
    // the copied module.
    if (!submodules().empty()) {
<<<<<<< HEAD
        resolve_submodules().compile(output_files);
=======
        Module lowered_module(name(), target());

        for (const auto &f : functions()) {
            lowered_module.append(f);
        }
        for (const auto &buf : buffers()) {
            lowered_module.append(buf);
        }
        for (const auto &m : submodules()) {
            auto buf = m.compile_to_buffer();
            lowered_module.append(buf);
        }
        lowered_module.compile(output_files);
>>>>>>> a76193c8
        return;
    }

    if (!output_files.object_name.empty() || !output_files.assembly_name.empty() ||
        !output_files.bitcode_name.empty() || !output_files.llvm_assembly_name.empty() ||
        !output_files.static_library_name.empty()) {
        llvm::LLVMContext context;
        std::unique_ptr<llvm::Module> llvm_module(compile_module_to_llvm_module(*this, context));

        if (!output_files.object_name.empty()) {
            debug(1) << "Module.compile(): object_name " << output_files.object_name << "\n";
            auto out = make_raw_fd_ostream(output_files.object_name);
            compile_llvm_module_to_object(*llvm_module, *out);
        }
        if (!output_files.static_library_name.empty()) {
            // To simplify the code, we always create a temporary object output
            // here, even if output_files.object_name was also set: in practice,
            // no real-world code ever sets both object_name and static_library_name
            // at the same time, so there is no meaningful performance advantage
            // to be had.
            TemporaryObjectFileDir temp_dir;
            {
                std::string object_name = temp_dir.add_temp_object_file(output_files.static_library_name, "", target());
                debug(1) << "Module.compile(): temporary object_name " << object_name << "\n";
                auto out = make_raw_fd_ostream(object_name);
                compile_llvm_module_to_object(*llvm_module, *out);
                out->flush();  // create_static_library() is happier if we do this
            }
            debug(1) << "Module.compile(): static_library_name " << output_files.static_library_name << "\n";
            Target base_target(target().os, target().arch, target().bits);
            create_static_library(temp_dir.files(), base_target, output_files.static_library_name);
        }
        if (!output_files.assembly_name.empty()) {
            debug(1) << "Module.compile(): assembly_name " << output_files.assembly_name << "\n";
            auto out = make_raw_fd_ostream(output_files.assembly_name);
            compile_llvm_module_to_assembly(*llvm_module, *out);
        }
        if (!output_files.bitcode_name.empty()) {
            debug(1) << "Module.compile(): bitcode_name " << output_files.bitcode_name << "\n";
            auto out = make_raw_fd_ostream(output_files.bitcode_name);
            compile_llvm_module_to_llvm_bitcode(*llvm_module, *out);
        }
        if (!output_files.llvm_assembly_name.empty()) {
            debug(1) << "Module.compile(): llvm_assembly_name " << output_files.llvm_assembly_name << "\n";
            auto out = make_raw_fd_ostream(output_files.llvm_assembly_name);
            compile_llvm_module_to_llvm_assembly(*llvm_module, *out);
        }
    }
    if (!output_files.c_header_name.empty()) {
        debug(1) << "Module.compile(): c_header_name " << output_files.c_header_name << "\n";
        std::ofstream file(output_files.c_header_name);
        Internal::CodeGen_C cg(file,
                               target(),
                               target().has_feature(Target::CPlusPlusMangling) ?
                               Internal::CodeGen_C::CPlusPlusHeader : Internal::CodeGen_C::CHeader,
                               output_files.c_header_name);
        cg.compile(*this);
    }
    if (!output_files.c_source_name.empty()) {
        debug(1) << "Module.compile(): c_source_name " << output_files.c_source_name << "\n";
        std::ofstream file(output_files.c_source_name);
        Internal::CodeGen_C cg(file,
                               target(),
                               target().has_feature(Target::CPlusPlusMangling) ?
                               Internal::CodeGen_C::CPlusPlusImplementation : Internal::CodeGen_C::CImplementation);
        cg.compile(*this);
    }
    if (!output_files.stmt_name.empty()) {
        debug(1) << "Module.compile(): stmt_name " << output_files.stmt_name << "\n";
        std::ofstream file(output_files.stmt_name);
        file << *this;
    }
    if (!output_files.stmt_html_name.empty()) {
        debug(1) << "Module.compile(): stmt_html_name " << output_files.stmt_html_name << "\n";
        Internal::print_to_html(output_files.stmt_html_name, *this);
    }
}

Outputs compile_standalone_runtime(const Outputs &output_files, Target t) {
    Module empty("standalone_runtime", t.without_feature(Target::NoRuntime).without_feature(Target::JIT));
    // For runtime, it only makes sense to output object files or static_library, so ignore
    // everything else.
    Outputs actual_outputs = Outputs().object(output_files.object_name).static_library(output_files.static_library_name);
    empty.compile(actual_outputs);
    return actual_outputs;
}

void compile_standalone_runtime(const std::string &object_filename, Target t) {
    compile_standalone_runtime(Outputs().object(object_filename), t);
}

void compile_multitarget(const std::string &fn_name,
                         const Outputs &output_files,
                         const std::vector<Target> &targets,
                         ModuleProducer module_producer,
                         const std::map<std::string, std::string> &suffixes) {
    user_assert(!fn_name.empty()) << "Function name must be specified.\n";
    user_assert(!targets.empty()) << "Must specify at least one target.\n";

    // You can't ask for .o files when doing this; it's not really useful,
    // and would complicate output (we might have to do multiple passes
    // if different values for NoRuntime are specified)... so just forbid
    // it up front.
    user_assert(output_files.object_name.empty()) << "Cannot request object_name for compile_multitarget.\n";

    // The final target in the list is considered "baseline", and is used
    // for (e.g.) the runtime and shared code. It is often just os-arch-bits
    // with no other features (though this is *not* a requirement).
    const Target &base_target = targets.back();

    // JIT makes no sense.
    user_assert(!base_target.has_feature(Target::JIT)) << "JIT not allowed for compile_multitarget.\n";

    // If only one target, don't bother with the runtime feature detection wrapping.
    const bool needs_wrapper = (targets.size() > 1);
    if (targets.size() == 1) {
        debug(1) << "compile_multitarget: single target is " << base_target.to_string() << "\n";
        module_producer(fn_name, base_target).compile(output_files);
        return;
    }

    std::vector<std::future<void>> futures;
    // If we are running with HL_DEBUG_CODEGEN=1, use threads=1 to enforce
    // sequential execution, so that debug output won't be utterly incomprehensible
    const size_t num_threads = (debug::debug_level() > 0) ? 1 : Internal::ThreadPool<void>::num_processors_online();
    Internal::ThreadPool<void> pool(num_threads);

    // For safety, the runtime must be built only with features common to all
    // of the targets; given an unusual ordering like
    //
    //     x86-64-linux,x86-64-sse41
    //
    // we should still always be *correct*: this ordering would never select sse41
    // (since x86-64-linux would be selected first due to ordering), but could
    // crash on non-sse41 machines (if we generated a runtime with sse41 instructions
    // included). So we'll keep track of the common features as we walk thru the targets.
    uint64_t runtime_features_mask = (uint64_t)-1LL;

    TemporaryObjectFileDir temp_dir;
    std::vector<Expr> wrapper_args;
    std::vector<LoweredArgument> base_target_args;
    for (const Target &target : targets) {
        // arch-bits-os must be identical across all targets.
        if (target.os != base_target.os ||
            target.arch != base_target.arch ||
            target.bits != base_target.bits) {
            user_error << "All Targets must have matching arch-bits-os for compile_multitarget.\n";
        }
        // Some features must match across all targets.
        static const std::array<Target::Feature, 6> must_match_features = {{
            Target::CPlusPlusMangling,
            Target::JIT,
            Target::Matlab,
            Target::MSAN,
            Target::NoRuntime,
            Target::UserContext,
        }};
        for (auto f : must_match_features) {
            if (target.has_feature(f) != base_target.has_feature(f)) {
                user_error << "All Targets must have feature " << f << " set identically for compile_multitarget.\n";
                break;
            }
        }

        // Each sub-target has a function name that is the 'real' name plus a suffix
        // (which defaults to the target string but can be customized via the suffixes map)
        std::string suffix = replace_all(target.to_string(), "-", "_");
        auto it = suffixes.find(suffix);
        if (it != suffixes.end()) {
          suffix = it->second;
        }
        suffix = "_" + suffix;
        std::string sub_fn_name = needs_wrapper ? (fn_name + suffix) : fn_name;

        // We always produce the runtime separately, so add NoRuntime explicitly.
        // Matlab should be added to the wrapper pipeline below, instead of each sub-pipeline.
        Target sub_fn_target = target.with_feature(Target::NoRuntime);
        if (needs_wrapper) {
            sub_fn_target = sub_fn_target.without_feature(Target::Matlab);
        }

        Module sub_module = module_producer(sub_fn_name, sub_fn_target);
        // Re-assign every time -- should be the same across all targets anyway,
        // but base_target is always the last one we encounter.
        base_target_args = sub_module.get_function_by_name(sub_fn_name).args;

        Outputs sub_out = add_suffixes(output_files, suffix);
        internal_assert(sub_out.object_name.empty());
        sub_out.object_name = temp_dir.add_temp_object_file(output_files.static_library_name, suffix, target);
        futures.emplace_back(pool.async([](Module m, Outputs o) {
            debug(1) << "compile_multitarget: compile_sub_target " << o.object_name << "\n";
            m.compile(o);
        }, std::move(sub_module), std::move(sub_out)));

        const uint64_t cur_target_mask = target_feature_mask(target);
        Expr can_use = (target == base_target) ?
                        IntImm::make(Int(32), 1) :
                        Call::make(Int(32), "halide_can_use_target_features",
                                   {UIntImm::make(UInt(64), cur_target_mask)},
                                   Call::Extern);

        runtime_features_mask &= cur_target_mask;

        wrapper_args.push_back(can_use != 0);
        wrapper_args.push_back(sub_fn_name);
    }

    // If we haven't specified "no runtime", build a runtime with the base target
    // and add that to the result.
    if (!base_target.has_feature(Target::NoRuntime)) {
        // Start with a bare Target, set only the features we know are common to all.
        Target runtime_target(base_target.os, base_target.arch, base_target.bits);
        // We never want NoRuntime set here.
        runtime_features_mask &= ~(((uint64_t)(1)) << Target::NoRuntime);
        if (runtime_features_mask) {
            for (int i = 0; i < Target::FeatureEnd; ++i) {
                if (runtime_features_mask & (((uint64_t) 1) << i)) {
                    runtime_target.set_feature((Target::Feature) i);
                }
            }
        }
        Outputs runtime_out = Outputs().object(
            temp_dir.add_temp_object_file(output_files.static_library_name, "_runtime", runtime_target));
        futures.emplace_back(pool.async([](Target t, Outputs o) {
            debug(1) << "compile_multitarget: compile_standalone_runtime " << o.static_library_name << "\n";
            compile_standalone_runtime(o, t);
        }, std::move(runtime_target), std::move(runtime_out)));
    }

    if (needs_wrapper) {
        Expr indirect_result = Call::make(Int(32), Call::call_cached_indirect_function, wrapper_args, Call::Intrinsic);
        std::string private_result_name = unique_name(fn_name + "_result");
        Expr private_result_var = Variable::make(Int(32), private_result_name);
        Stmt wrapper_body = AssertStmt::make(private_result_var == 0, private_result_var);
        wrapper_body = LetStmt::make(private_result_name, indirect_result, wrapper_body);

        // Always build with NoRuntime: that's handled as a separate module.
        //
        // Always build with NoBoundsQuery: underlying code will implement that (or not).
        //
        // Always build *without* NoAsserts (ie, with Asserts enabled): that's the
        // only way to propagate a nonzero result code to our caller. (Note that this
        // does mean we get redundant check-for-null tests in the wrapper code for buffer_t*
        // arguments; this is regrettable but fairly minor in terms of both code size and speed,
        // at least for real-world code.)
        Target wrapper_target = base_target
            .with_feature(Target::NoRuntime)
            .with_feature(Target::NoBoundsQuery)
            .without_feature(Target::NoAsserts);

        // If the base target specified the Matlab target, we want the Matlab target
        // on the wrapper instead.
        if (base_target.has_feature(Target::Matlab)) {
            wrapper_target = wrapper_target.with_feature(Target::Matlab);
        }

        Module wrapper_module(fn_name, wrapper_target);
        wrapper_module.append(LoweredFunc(fn_name, base_target_args, wrapper_body, LoweredFunc::ExternalPlusMetadata));

        // Add a wrapper to accept old buffer_ts
        add_legacy_wrapper(wrapper_module, wrapper_module.functions().back());

        Outputs wrapper_out = Outputs().object(
            temp_dir.add_temp_object_file(output_files.static_library_name, "_wrapper", base_target, /* in_front*/ true));
        futures.emplace_back(pool.async([](Module m, Outputs o) {
            debug(1) << "compile_multitarget: wrapper " << o.object_name << "\n";
            m.compile(o);
        }, std::move(wrapper_module), std::move(wrapper_out)));
    }

    if (!output_files.c_header_name.empty()) {
        Module header_module(fn_name, base_target);
        header_module.append(LoweredFunc(fn_name, base_target_args, {}, LoweredFunc::ExternalPlusMetadata));
        Outputs header_out = Outputs().c_header(output_files.c_header_name);
        futures.emplace_back(pool.async([](Module m, Outputs o) {
            debug(1) << "compile_multitarget: c_header_name " << o.c_header_name << "\n";
            m.compile(o);
        }, std::move(header_module), std::move(header_out)));
    }

    // Must wait for everything to finish before we create the static library
    for (auto &f : futures) {
        f.wait();
    }

    if (!output_files.static_library_name.empty()) {
        debug(1) << "compile_multitarget: static_library_name " << output_files.static_library_name << "\n";
        create_static_library(temp_dir.files(), base_target, output_files.static_library_name);
    }
}

}  // namespace Halide<|MERGE_RESOLUTION|>--- conflicted
+++ resolved
@@ -113,10 +113,7 @@
     std::vector<Buffer<>> buffers;
     std::vector<Internal::LoweredFunc> functions;
     std::vector<Module> submodules;
-<<<<<<< HEAD
     std::vector<ExternalCode> external_code;
-=======
->>>>>>> a76193c8
 };
 
 template<>
@@ -181,13 +178,10 @@
     return contents->submodules;
 }
 
-<<<<<<< HEAD
 const std::vector<ExternalCode> &Module::external_code() const {
     return contents->external_code;
 }
 
-=======
->>>>>>> a76193c8
 Internal::LoweredFunc Module::get_function_by_name(const std::string &name) const {
     for (const auto &f : functions()) {
         if (f.name == name) {
@@ -209,13 +203,10 @@
 void Module::append(const Module &module) {
     contents->submodules.push_back(module);
 }
-<<<<<<< HEAD
  
 void Module::append(const ExternalCode &external_code) {
     contents->external_code.push_back(external_code);
 }
-=======
->>>>>>> a76193c8
 
 Module link_modules(const std::string &name, const std::vector<Module> &modules) {
     Module output(name, modules.front().target());
@@ -272,7 +263,6 @@
     }
 }
 
-<<<<<<< HEAD
 Module Module::resolve_submodules() const {
     if (submodules().empty()) {
         return *this;
@@ -314,30 +304,12 @@
     return lowered_module;
 }
 
-=======
->>>>>>> a76193c8
 void Module::compile(const Outputs &output_files) const {
     // If there are submodules, recursively lower submodules to
     // buffers on a copy of the module being compiled, then compile
     // the copied module.
     if (!submodules().empty()) {
-<<<<<<< HEAD
         resolve_submodules().compile(output_files);
-=======
-        Module lowered_module(name(), target());
-
-        for (const auto &f : functions()) {
-            lowered_module.append(f);
-        }
-        for (const auto &buf : buffers()) {
-            lowered_module.append(buf);
-        }
-        for (const auto &m : submodules()) {
-            auto buf = m.compile_to_buffer();
-            lowered_module.append(buf);
-        }
-        lowered_module.compile(output_files);
->>>>>>> a76193c8
         return;
     }
 
