--- conflicted
+++ resolved
@@ -46,17 +46,10 @@
 void modulus_remainder_test();
 
 /** The greatest common divisor of two integers */
-<<<<<<< HEAD
-int gcd(int, int);
+int64_t gcd(int64_t, int64_t);
 
 /** The least common multiple of two integers */
-int lcm(int, int);
-=======
-EXPORT int64_t gcd(int64_t, int64_t);
-
-/** The least common multiple of two integers */
-EXPORT int64_t lcm(int64_t, int64_t);
->>>>>>> e40ffc86
+int64_t lcm(int64_t, int64_t);
 
 }
 }
