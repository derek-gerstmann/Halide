--- conflicted
+++ resolved
@@ -143,9 +143,8 @@
         }
 
         // Create a buffer_t object for this allocation.
-<<<<<<< HEAD
         BufferBuilder builder;
-        Expr first_elem = Load::make(op->types[0], op->name, 0, Buffer<>(), Parameter());
+        Expr first_elem = Load::make(op->types[0], op->name, 0, Buffer<>(), Parameter(), const_true());
         builder.host = Call::make(Handle(), Call::address_of, {first_elem}, Call::PureIntrinsic);
         builder.type = op->types[0];
         builder.dimensions = dims;
@@ -155,22 +154,6 @@
             builder.strides.push_back(stride_var[i]);
         }
         stmt = LetStmt::make(op->name + ".buffer", builder.build(), stmt);
-=======
-        if (dims <= 4) {
-            BufferBuilder builder;
-            Expr first_elem = Load::make(op->types[0], op->name, 0, Buffer<>(), Parameter(),
-                                         const_true(op->types[0].lanes()));
-            builder.host = Call::make(Handle(), Call::address_of, {first_elem}, Call::PureIntrinsic);
-            builder.type = op->types[0];
-            builder.dimensions = dims;
-            for (int i = 0; i < dims; i++) {
-                builder.mins.push_back(min_var[i]);
-                builder.extents.push_back(extent_var[i]);
-                builder.strides.push_back(stride_var[i]);
-            }
-            stmt = LetStmt::make(op->name + ".buffer", builder.build(), stmt);
-        }
->>>>>>> 62db0384
 
         // Make the allocation node
         stmt = Allocate::make(op->name, op->types[0], extents, condition, stmt);
