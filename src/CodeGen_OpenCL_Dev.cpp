--- conflicted
+++ resolved
@@ -15,156 +15,6 @@
 using std::string;
 using std::vector;
 using std::sort;
-
-<<<<<<< HEAD
-static ostringstream nil;
-=======
-// OpenCL doesn't support vectors of bools, this mutator rewrites IR
-// to use signed integer vectors instead. This means that all logical
-// ops are re-written to be bitwise ops. This then requires that
-// condition of select nodes be converted back to boolean (by
-// comparing the rewritten expression with zero). The OpenCL C codegen
-// then just omits (via peepholing) the extra conversion ops (casts,
-// NE with zero, etc.) because OpenCL C's ops return/consume the types
-// these conversions produce.
-class EliminateBoolVectors : public IRMutator {
-private:
-    using IRMutator::visit;
-
-    template <typename T>
-    void visit_comparison(const T* op) {
-        Expr a = mutate(op->a);
-        Expr b = mutate(op->b);
-        Type t = a.type();
-
-        // Ensure both a and b have the same type (if this is a vector
-        // comparison). This should only be necessary if the operands are
-        // integer vectors (promoted from bool vectors).
-        if (t.lanes() > 1 && t.bits() != b.type().bits()) {
-            internal_assert(t.is_int() && b.type().is_int());
-
-            t = t.with_bits(std::max(t.bits(), b.type().bits()));
-            if (t != a.type()) {
-                a = Cast::make(t, a);
-            }
-            if (t != b.type()) {
-                b = Cast::make(t, b);
-            }
-        }
-
-        if (!a.same_as(op->a) || !b.same_as(op->b)) {
-            expr = T::make(a, b);
-        } else {
-            expr = op;
-        }
-
-        if (t.lanes() > 1) {
-            // To represent bool vectors, OpenCL uses vectors of signed
-            // integers with the same width as the types being compared.
-            t = t.with_code(Type::Int);
-            expr = Cast::make(t, expr);
-        }
-    }
-
-    void visit(const EQ *op) { visit_comparison(op); }
-    void visit(const NE *op) { visit_comparison(op); }
-    void visit(const LT *op) { visit_comparison(op); }
-    void visit(const LE *op) { visit_comparison(op); }
-    void visit(const GT *op) { visit_comparison(op); }
-    void visit(const GE *op) { visit_comparison(op); }
-
-    template <typename T>
-    void visit_logical_binop(const T* op, const std::string& bitwise_op) {
-        Expr a = mutate(op->a);
-        Expr b = mutate(op->b);
-
-        Type ta = a.type();
-        Type tb = b.type();
-        if (ta.lanes() > 1) {
-            // Ensure that both a and b have the same type.
-            Type t = ta.with_bits(std::max(ta.bits(), tb.bits()));
-            if (t != a.type()) {
-                a = Cast::make(t, a);
-            }
-            if (t != b.type()) {
-                b = Cast::make(t, b);
-            }
-            // Replace logical operation with bitwise operation.
-            expr = Call::make(t, bitwise_op, {a, b}, Call::Intrinsic);
-        } else if (!a.same_as(op->a) || !b.same_as(op->b)) {
-            expr = T::make(a, b);
-        } else {
-            expr = op;
-        }
-    }
-
-    void visit(const Or *op) {
-        visit_logical_binop(op, Call::bitwise_or);
-    }
-
-    void visit(const And *op) {
-        visit_logical_binop(op, Call::bitwise_and);
-    }
-
-    void visit(const Not *op) {
-        Expr a = mutate(op->a);
-        if (a.type().lanes() > 1) {
-            // Replace logical operation with bitwise operation.
-            expr = Call::make(a.type(), Call::bitwise_not, {a}, Call::Intrinsic);
-        } else if (!a.same_as(op->a)) {
-            expr = Not::make(a);
-        } else {
-            expr = op;
-        }
-    }
-
-    void visit(const Select *op) {
-        Expr cond = mutate(op->condition);
-        Expr true_value = mutate(op->true_value);
-        Expr false_value = mutate(op->false_value);
-        Type cond_ty = cond.type();
-        if (cond_ty.lanes() > 1) {
-            // If the condition is a vector, it should be a vector of
-            // ints, so rewrite it to compare to 0.
-            internal_assert(cond_ty.code() == Type::Int);
-
-            // OpenCL's select function requires that all 3 operands
-            // have the same width.
-            internal_assert(true_value.type().bits() == false_value.type().bits());
-            if (true_value.type().bits() != cond_ty.bits()) {
-                cond_ty = cond_ty.with_bits(true_value.type().bits());
-                cond = Cast::make(cond_ty, cond);
-            }
-
-            // To make the Select op legal, convert it back to a
-            // vector of bool by comparing with zero.
-            expr = Select::make(NE::make(cond, make_zero(cond_ty)), true_value, false_value);
-        } else if (!cond.same_as(op->condition) ||
-                   !true_value.same_as(op->true_value) ||
-                   !false_value.same_as(op->false_value)) {
-            expr = Select::make(cond, true_value, false_value);
-        } else {
-            expr = op;
-        }
-    }
-
-    void visit(const Broadcast *op) {
-        Expr value = mutate(op->value);
-        if (op->type.bits() == 1) {
-            expr = Broadcast::make(-Cast::make(Int(8), value), op->lanes);
-        } else if (!value.same_as(op->value)) {
-            expr = Broadcast::make(value, op->lanes);
-        } else {
-            expr = op;
-        }
-    }
-};
-
-Stmt eliminate_bool_vectors(Stmt s) {
-    EliminateBoolVectors eliminator;
-    return eliminator.mutate(s);
-}
->>>>>>> 478bee7a
 
 CodeGen_OpenCL_Dev::CodeGen_OpenCL_Dev(Target t) :
     clc(src_stream), target(t) {
