--- conflicted
+++ resolved
@@ -651,31 +651,9 @@
                 }
             }
         }
-<<<<<<< HEAD
-
-        // All the model weight shapes are statically known. Helps to
-        // simplify generated code.
-
-        head1_filter.set_shape(head1_channels, head1_w, head1_h);
-        head1_bias.set_shape(head1_channels);
-        head2_filter.set_shape(head2_channels, head2_w);
-        head2_bias.set_shape(head2_channels);
-        filter1.set_shape(conv1_channels, head1_channels + head2_channels, conv_support);
-        bias1.set_shape(conv1_channels);
-        filter2.set_shape(conv2_channels, conv1_channels, conv_support);
-        bias2.set_shape(conv2_channels);
-        filter3.set_shape(conv3_channels, conv2_channels, conv_support);
-        bias3.set_shape(conv3_channels);
-        filter4.set_shape(conv4_channels, conv3_channels, conv_support);
-        bias4.set_shape(conv4_channels);
-        filter5.set_shape(conv5_channels, conv4_channels, conv_support);
-        bias5.set_shape(conv5_channels);
-        filter6.set_shape(conv5_channels);
 
         set_input_estimates();
         set_output_estimates();
-=======
->>>>>>> dfda01b3
     }
 };
 
