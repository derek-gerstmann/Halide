--- conflicted
+++ resolved
@@ -56,15 +56,12 @@
         name = "openglcompute";
     } else if (d == DeviceAPI::GLSL) {
         name = "opengl";
-<<<<<<< HEAD
-    } else if (d == DeviceAPI::Vulkan) {
-        name = "vulkan";
-=======
     } else if (d == DeviceAPI::HexagonDma) {
         name = "hexagon_dma";
     } else if (d == DeviceAPI::D3D12Compute) {
         name = "d3d12compute";
->>>>>>> ef20793a
+    } else if (d == DeviceAPI::Vulkan) {
+        name = "vulkan";
     } else {
         if (error_site) {
             user_error << "get_device_interface_for_device_api called from " << error_site <<
@@ -140,16 +137,14 @@
     case DeviceAPI::Hexagon:
         interface_name = "halide_hexagon_device_interface";
         break;
-<<<<<<< HEAD
-    case DeviceAPI::Vulkan:
-        interface_name = "halide_hexagon_device_interface";
-=======
     case DeviceAPI::HexagonDma:
         interface_name = "halide_hexagon_dma_device_interface";
         break;
     case DeviceAPI::D3D12Compute:
         interface_name = "halide_d3d12compute_device_interface";
->>>>>>> ef20793a
+        break;
+    case DeviceAPI::Vulkan:
+        interface_name = "halide_hexagon_device_interface";
         break;
     case DeviceAPI::Default_GPU:
         // Will be resolved later
