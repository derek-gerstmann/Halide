--- conflicted
+++ resolved
@@ -526,12 +526,7 @@
         internal_assert(!is_halide_extern_c_sym || f.isWeakForLinker() || f.isDeclaration())
             << " for function " << (std::string)f.getName() << "\n";
         can_strip = can_strip && !is_halide_extern_c_sym;
-<<<<<<< HEAD
-
         if (can_strip || make_weak_symbols_strong) {
-=======
-        if (can_strip) {
->>>>>>> e25137ea
             Internal::convert_weak_to_strong(f);
         }
     }
