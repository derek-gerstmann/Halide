--- conflicted
+++ resolved
@@ -345,12 +345,8 @@
   Debug.cpp
   InjectOpenGLIntrinsics.cpp
   InjectHostDevBufferCopies.cpp
-<<<<<<< HEAD
-  InjectSyncthreads.cpp
   Schedule.cpp
-=======
   FuseGPUThreadLoops.cpp
->>>>>>> 1f7a2c88
   "${CMAKE_BINARY_DIR}/include/Halide.h"
   ${HEADER_FILES})
 
